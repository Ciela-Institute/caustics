--- conflicted
+++ resolved
@@ -21,10 +21,7 @@
       - file: tutorials/InvertLensEquation
       - file: tutorials/Parameters
       - file: tutorials/Simulators
-<<<<<<< HEAD
       - file: tutorials/Microlensing
-=======
->>>>>>> 04d0c71a
   - file: examples/index
     sections:
       - file: examples/Example_ImageFit_LM
