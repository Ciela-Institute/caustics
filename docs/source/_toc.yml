# Table of contents
# Learn more at https://jupyterbook.org/customize/toc.html

format: jb-book
root: intro
chapters:
  - file: getting_started
  - file: install
  - file: websim
  - file: gravlensingintro
  - file: tutorials/index
    sections:
      - file: tutorials/Introduction
      - file: interfaceindex
        sections:
          - file: tutorials/InterfaceIntroduction_yaml
          - file: tutorials/InterfaceIntroduction_oop
          - file: tutorials/InterfaceIntroduction_func
      - file: tutorials/BasicCustomSimulator
      - file: tutorials/Microlensing
      - file: tutorials/VisualizeCaustics
      - file: tutorials/MultiplaneDemo
      - file: tutorials/InvertLensEquation
<<<<<<< HEAD
      - file: tutorials/Parameters
      - file: tutorials/LensZoo
=======
      - file: tutorials/MultiSource
>>>>>>> 525b0533
  - file: examples/index
    sections:
      - file: examples/Example_ImageFit_LM
      - file: examples/Example_ImageFit_MCMC
      - file: examples/Example_QSOLensFit
  - file: contributing
  - file: frequently_asked_questions
  - file: citation
  - file: license
  - file: modules
  - file: glossary
  - file: genindex<|MERGE_RESOLUTION|>--- conflicted
+++ resolved
@@ -16,17 +16,12 @@
           - file: tutorials/InterfaceIntroduction_yaml
           - file: tutorials/InterfaceIntroduction_oop
           - file: tutorials/InterfaceIntroduction_func
-      - file: tutorials/BasicCustomSimulator
+      - file: tutorials/LensZoo
       - file: tutorials/Microlensing
       - file: tutorials/VisualizeCaustics
       - file: tutorials/MultiplaneDemo
       - file: tutorials/InvertLensEquation
-<<<<<<< HEAD
-      - file: tutorials/Parameters
-      - file: tutorials/LensZoo
-=======
       - file: tutorials/MultiSource
->>>>>>> 525b0533
   - file: examples/index
     sections:
       - file: examples/Example_ImageFit_LM
