--- conflicted
+++ resolved
@@ -44,12 +44,7 @@
     lens_ls = LensModel(lens_model_list=lens_model_list)
 
     # Parameters
-<<<<<<< HEAD
-    x = torch.tensor([0.5, 0.912, -0.442, q, phi, th_ein])
-=======
-    z_s = torch.tensor(1.2)
     x = torch.tensor([0.5, 0.912, -0.442, q, phi, Rein])
->>>>>>> d4b306d3
     e1, e2 = param_util.phi_q2_ellipticity(phi=phi, q=q)
     kwargs_ls = [
         {
