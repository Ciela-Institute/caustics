--- conflicted
+++ resolved
@@ -34,19 +34,12 @@
         caustics.MassSheet(
             cosmology=cosmo, z_l=z_l, z_s=z_s, **caustics.MassSheet._null_params
         ),
-<<<<<<< HEAD
-        caustics.Multipole(cosmology=cosmo, z_l=z_l, **caustics.Multipole._null_params),
-        caustics.MassSheet(cosmology=cosmo, z_l=z_l, **caustics.MassSheet._null_params),
-        caustics.NFW(cosmology=cosmo, z_l=z_l, **caustics.NFW._null_params),
-=======
         caustics.NFW(
             cosmology=cosmo,
             z_l=z_l,
             z_s=z_s,
             **caustics.NFW._null_params,
-            use_case="differentiable",
         ),
->>>>>>> 75105e53
         caustics.PixelatedConvergence(
             cosmology=cosmo,
             z_l=z_l,
@@ -67,11 +60,6 @@
         caustics.PseudoJaffe(
             cosmology=cosmo, z_l=z_l, z_s=z_s, **caustics.PseudoJaffe._null_params
         ),
-<<<<<<< HEAD
-        caustics.SIE(cosmology=cosmo, z_l=z_l, **caustics.SIE._null_params),
-        caustics.SIS(cosmology=cosmo, z_l=z_l, **caustics.SIS._null_params),
-        caustics.TNFW(cosmology=cosmo, z_l=z_l, **caustics.TNFW._null_params),
-=======
         caustics.SIE(cosmology=cosmo, z_l=z_l, z_s=z_s, **caustics.SIE._null_params),
         caustics.SIS(cosmology=cosmo, z_l=z_l, z_s=z_s, **caustics.SIS._null_params),
         caustics.TNFW(
@@ -79,9 +67,7 @@
             z_l=z_l,
             z_s=z_s,
             **caustics.TNFW._null_params,
-            use_case="differentiable",
         ),
->>>>>>> 75105e53
     ]
 
     # Define a list of lens model names.
@@ -93,21 +79,8 @@
         # Compute the deflection angle.
         ax, ay = lens.reduced_deflection_angle(x, y)
 
-<<<<<<< HEAD
         # Compute deflection angles using the lensing potential.
-        phi_ax, phi_ay = super(lens.__class__, lens).reduced_deflection_angle(x, y, z_s)
-=======
-        # Ensure the x,y coordinates track gradients
-        x = x.detach().requires_grad_()
-        y = y.detach().requires_grad_()
-
-        # Compute the lensing potential.
-        phi = lens.potential(x, y)
-        # Compute the gradient of the lensing potential.
-        phi_ax, phi_ay = torch.autograd.grad(
-            phi, (x, y), grad_outputs=torch.ones_like(phi)
-        )
->>>>>>> 75105e53
+        phi_ax, phi_ay = super(lens.__class__, lens).reduced_deflection_angle(x, y)
 
         # Check that the gradient of the lensing potential equals the deflection angle.
         if name in ["NFW", "TNFW"]:
@@ -151,19 +124,12 @@
         caustics.MassSheet(
             cosmology=cosmo, z_l=z_l, z_s=z_s, **caustics.MassSheet._null_params
         ),
-<<<<<<< HEAD
-        caustics.Multipole(cosmology=cosmo, z_l=z_l, **caustics.Multipole._null_params),
-        caustics.MassSheet(cosmology=cosmo, z_l=z_l, **caustics.MassSheet._null_params),
-        caustics.NFW(cosmology=cosmo, z_l=z_l, **caustics.NFW._null_params),
-=======
-        # caustics.NFW(
-        #     cosmology=cosmo,
-        #     z_l=z_l,
-        #     z_s=z_s,
-        #     **caustics.NFW._null_params,
-        #     use_case="differentiable",
-        # ), # Cannot vmap NFW when in differentiable mode
->>>>>>> 75105e53
+        caustics.NFW(
+            cosmology=cosmo,
+            z_l=z_l,
+            z_s=z_s,
+            **caustics.NFW._null_params,
+        ),
         # caustics.PixelatedConvergence(
         #     cosmology=cosmo,
         #     z_l=z_l,
@@ -183,19 +149,9 @@
         caustics.PseudoJaffe(
             cosmology=cosmo, z_l=z_l, z_s=z_s, **caustics.PseudoJaffe._null_params
         ),
-<<<<<<< HEAD
-        caustics.SIE(cosmology=cosmo, z_l=z_l, **caustics.SIE._null_params),
-        caustics.SIS(cosmology=cosmo, z_l=z_l, **caustics.SIS._null_params),
-        caustics.TNFW(
-            cosmology=cosmo, z_l=z_l, **caustics.TNFW._null_params
-        ),  # Hessian of TNFW potential not accurate within x < 1, don't know why since gradient it correct
-=======
         caustics.SIE(cosmology=cosmo, z_l=z_l, z_s=z_s, **caustics.SIE._null_params),
         caustics.SIS(cosmology=cosmo, z_l=z_l, z_s=z_s, **caustics.SIS._null_params),
-        # caustics.TNFW(
-        #     cosmology=cosmo, z_l=z_l, z_s=z_s, **caustics.TNFW._null_params, use_case="differentiable"
-        # ), # Cannot vmap TNFW when in differentiable mode
->>>>>>> 75105e53
+        caustics.TNFW(cosmology=cosmo, z_l=z_l, z_s=z_s, **caustics.TNFW._null_params),
     ]
 
     # Define a list of lens model names.
@@ -210,16 +166,8 @@
         except NotImplementedError:
             continue
 
-<<<<<<< HEAD
         # Compute the convergence from the lensing potential.
-        phi_kappa = super(lens.__class__, lens).convergence(x, y, z_s)
-=======
-        # Compute the laplacian of the lensing potential.
-        phi_H = torch.vmap(
-            torch.vmap(torch.func.hessian(lens.potential, (0, 1))),
-        )(x, y)
-        phi_kappa = 0.5 * (phi_H[0][0] + phi_H[1][1])
->>>>>>> 75105e53
+        phi_kappa = super(lens.__class__, lens).convergence(x, y)
 
         # Check that the laplacian of the lensing potential equals the convergence.
         if name.strip("_0") in ["NFW", "TNFW"]:
