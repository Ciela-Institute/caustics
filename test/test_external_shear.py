--- conflicted
+++ resolved
@@ -1,7 +1,8 @@
 import torch
 from lenstronomy.LensModel.lens_model import LensModel
-from utils import get_default_cosmologies, lens_test_helper
+from utils import lens_test_helper
 
+from caustic.cosmology import FlatLambdaCDM
 from caustic.lenses import ExternalShear
 
 
@@ -10,15 +11,11 @@
     rtol = 1e-5
 
     # Models
-<<<<<<< HEAD
-    cosmology, cosmology_ap = get_default_cosmologies()
-    lens = ExternalShear("shear", cosmology)
-=======
     cosmology = FlatLambdaCDM(name="cosmo")
     lens = ExternalShear(name="shear", cosmology=cosmology)
->>>>>>> 0a57846c
     lens_model_list = ["SHEAR"]
-    lens_ls = LensModel(lens_model_list=lens_model_list, cosmo=cosmology_ap)
+    lens_ls = LensModel(lens_model_list=lens_model_list)
+    print(lens)
 
     # Parameters
     z_s = torch.tensor(2.0)
