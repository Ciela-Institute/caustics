--- conflicted
+++ resolved
@@ -1,9 +1,21 @@
+# from math import pi
+
+# import lenstronomy.Util.param_util as param_util
 import torch
+from astropy.cosmology import FlatLambdaCDM as FlatLambdaCDM_AP
+from astropy.cosmology import default_cosmology
+
+# next three imports to get Rs_angle and alpha_Rs in arcsec for lenstronomy
 from lenstronomy.Cosmo.lens_cosmo import LensCosmo
 from lenstronomy.LensModel.lens_model import LensModel
-from utils import get_default_cosmologies, lens_test_helper
+from utils import lens_test_helper
 
+from caustic.cosmology import FlatLambdaCDM as CausticFlatLambdaCDM
 from caustic.lenses import NFW
+
+h0_default = float(default_cosmology.get().h)
+Om0_default = float(default_cosmology.get().Om0)
+Ob0_default = float(default_cosmology.get().Ob0)
 
 
 def test():
@@ -11,12 +23,6 @@
     rtol = 3e-2
 
     # Models
-<<<<<<< HEAD
-    cosmology, cosmology_ap = get_default_cosmologies()
-    z_l = torch.tensor(0.1)
-    lens = NFW("nfw", cosmology, z_l=z_l)
-    lens_ls = LensModel(lens_model_list=["NFW"], cosmo=cosmology_ap)
-=======
     cosmology = CausticFlatLambdaCDM(name="cosmo")
     z_l = torch.tensor(0.1)
     lens = NFW(name="nfw", cosmology=cosmology, z_l=z_l)
@@ -24,7 +30,6 @@
     lens_ls = LensModel(lens_model_list=lens_model_list)
 
     print(lens)
->>>>>>> 0a57846c
 
     # Parameters
     z_s = torch.tensor(0.5)
@@ -36,8 +41,11 @@
     x = torch.tensor([thx0, thy0, m, c])
 
     # Lenstronomy
-    lens_cosmo = LensCosmo(z_lens=z_l.item(), z_source=z_s.item(), cosmo=cosmology_ap)
+    cosmo = FlatLambdaCDM_AP(H0=h0_default * 100, Om0=Om0_default, Ob0=Ob0_default)
+    lens_cosmo = LensCosmo(z_lens=z_l.item(), z_source=z_s.item(), cosmo=cosmo)
     Rs_angle, alpha_Rs = lens_cosmo.nfw_physical2angle(M=m, c=c)
+
+    # lenstronomy params ['Rs', 'alpha_Rs', 'center_x', 'center_y']
     kwargs_ls = [
         {"Rs": Rs_angle, "alpha_Rs": alpha_Rs, "center_x": thx0, "center_y": thy0}
     ]
