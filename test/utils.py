--- conflicted
+++ resolved
@@ -23,25 +23,15 @@
             z_l = 0.5
             self.cosmo = FlatLambdaCDM(h0=0.7 if cosmo_static else None, name="cosmo")
             if use_nfw:
-<<<<<<< HEAD
-                self.lens = NFW(self.cosmo, z_l=0.5, name="lens") # NFW  wactually depend on cosmology, so a better test for Parametrized
-            else:
-                self.lens = EPL(self.cosmo, z_l=0.5, name="lens")
-=======
                 self.lens = NFW(self.cosmo, z_l=z_l, name="lens") # NFW  wactually depend on cosmology, so a better test for Parametrized
             else:
                 self.lens = EPL(self.cosmo, z_l=z_l, name="lens")
->>>>>>> 33cf6eb5
             self.sersic = Sersic(name="source")
             self.thx, self.thy = get_meshgrid(0.04, n_pix, n_pix)
             self.n_pix = n_pix
 
         def forward(self, params):
-<<<<<<< HEAD
-            z_s = self.unpack(params)
-=======
             z_s, = self.unpack(params)
->>>>>>> 33cf6eb5
             alphax, alphay = self.lens.reduced_deflection_angle(x=self.thx, y=self.thy, z_s=z_s, params=params) 
             bx = self.thx - alphax
             by = self.thy - alphay
@@ -96,11 +86,7 @@
             self.z_s = torch.tensor(1.0)
             self.cosmo = FlatLambdaCDM(h0=0.7 if cosmo_static else None, name="cosmo")
             self.epl = EPL(self.cosmo, z_l=z_l, name="lens")
-<<<<<<< HEAD
-            self.kappa = PixelatedConvergence(fov, n_pix, self.cosmo, z_l=z_l, shape=(n_pix, n_pix), name="kappa")
-=======
             self.kappa = PixelatedConvergence(pixel_scale, n_pix, self.cosmo, z_l=z_l, shape=(n_pix, n_pix), name="kappa")
->>>>>>> 33cf6eb5
             self.source = Pixelated(x0=0., y0=0., pixelscale=pixel_scale/2, shape=(n_pix, n_pix), name="source")
             self.thx, self.thy = get_meshgrid(pixel_scale, n_pix, n_pix)
             self.n_pix = n_pix
