--- conflicted
+++ resolved
@@ -2,8 +2,9 @@
 
 import lenstronomy.Util.param_util as param_util
 import torch
+from astropy.cosmology import FlatLambdaCDM as FlatLambdaCDM_ap
 from lenstronomy.LensModel.lens_model import LensModel
-from utils import get_default_cosmologies, lens_test_helper
+from utils import lens_test_helper
 
 from caustic.cosmology import FlatLambdaCDM
 from caustic.lenses import SIE, Multiplane
@@ -13,14 +14,9 @@
     rtol = 0
     atol = 5e-3
 
-<<<<<<< HEAD
-    z_s = torch.tensor(1.5)
-    cosmology, cosmology_ap = get_default_cosmologies()
-=======
     # Setup
     z_s = torch.tensor(1.5, dtype=torch.float32)
     cosmology = FlatLambdaCDM(name="cosmo")
->>>>>>> 0a57846c
     cosmology.to(dtype=torch.float32)
 
     # Parameters
@@ -29,7 +25,7 @@
         [0.7, 0.0, 0.5, 0.9999, -pi / 6, 0.7],
         [1.1, 0.4, 0.3, 0.9999, pi / 4, 0.9],
     ]
-    x = torch.tensor([p for _xs in xs for p in _xs])
+    x = torch.tensor([p for _xs in xs for p in _xs], dtype=torch.float32)
 
     lens = Multiplane(
         name="multiplane", cosmology=cosmology, lenses=[SIE(name=f"sie-{i}", cosmology=cosmology) for i in range(len(xs))]
@@ -51,11 +47,12 @@
         )
 
     # Use same cosmology
+    cosmo_ap = FlatLambdaCDM_ap(cosmology.h0.value, cosmology.Om0.value, Tcmb0=0)
     lens_ls = LensModel(
         lens_model_list=["SIE" for _ in range(len(xs))],
         z_source=z_s.item(),
         lens_redshift_list=[_xs[0] for _xs in xs],
-        cosmo=cosmology_ap,
+        cosmo=cosmo_ap,
         multi_plane=True,
     )
 
