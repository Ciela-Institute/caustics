--- conflicted
+++ resolved
@@ -3,17 +3,9 @@
 [![coverage](https://img.shields.io/codecov/c/github/Ciela-Institute/caustic)](https://app.codecov.io/gh/Ciela-Institute/caustic)
 # caustic
 
-<<<<<<< HEAD
-![tests](https://github.com/polairis-space/caustic/actions/workflows/python-app.yml/badge.svg?branch=mvp-dev)
-
-The lensing pipeline of the future. This branch (`dev`) is for active developement of caustic. 
-This is where feature branches are merged until a stable version is reached, which can then be merged with 
-the `main` branch.
-=======
 The lensing pipeline of the future: GPU-accelerated, automatically-differentiable,
 highly modular. Currently under heavy development: expect interface changes and
 some imprecise/untested calculations.
->>>>>>> c5557b1e
 
 ## Installation
 
@@ -28,12 +20,6 @@
 ```bash
 pip install caustic
 ```
-<<<<<<< HEAD
-git clone git@github.com:polairis-space/caustic.git
-cd caustic
-git checkout dev
-pip install -e ".[dev]"  # editable install
-=======
 
 ## Contributing
 
@@ -42,7 +28,6 @@
 To start, follow the installation instructions, replacing the last line with
 ```bash
 pip install -e ".[dev]"
->>>>>>> c5557b1e
 ```
 This creates an editable install and installs the dev dependencies.
 
