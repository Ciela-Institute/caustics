<picture>
  <source media="(prefers-color-scheme: dark)" srcset="https://github.com/Ciela-Institute/caustics/blob/main/media/caustics_logo.png?raw=true">
  <source media="(prefers-color-scheme: light)" srcset="https://github.com/Ciela-Institute/caustics/blob/main/media/caustics_logo_white.png?raw=true">
  <img alt="caustics logo" src="media/caustics_logo.png" width="70%">
</picture>

[![ssec](https://img.shields.io/badge/SSEC-Project-purple?logo=data:image/png;base64,iVBORw0KGgoAAAANSUhEUgAAAA0AAAAOCAQAAABedl5ZAAAACXBIWXMAAAHKAAABygHMtnUxAAAAGXRFWHRTb2Z0d2FyZQB3d3cuaW5rc2NhcGUub3Jnm+48GgAAAMNJREFUGBltwcEqwwEcAOAfc1F2sNsOTqSlNUopSv5jW1YzHHYY/6YtLa1Jy4mbl3Bz8QIeyKM4fMaUxr4vZnEpjWnmLMSYCysxTcddhF25+EvJia5hhCudULAePyRalvUteXIfBgYxJufRuaKuprKsbDjVUrUj40FNQ11PTzEmrCmrevPhRcVQai8m1PRVvOPZgX2JttWYsGhD3atbHWcyUqX4oqDtJkJiJHUYv+R1JbaNHJmP/+Q1HLu2GbNoSm3Ft0+Y1YMdPSTSwQAAAABJRU5ErkJggg==&style=plastic)](https://escience.washington.edu/software-engineering/ssec/)
[![CI](https://github.com/Ciela-Institute/caustics/actions/workflows/ci.yml/badge.svg)](https://github.com/Ciela-Institute/caustics/actions/workflows/ci.yml)
[![pre-commit.ci status](https://results.pre-commit.ci/badge/github/Ciela-Institute/caustics/main.svg)](https://results.pre-commit.ci/latest/github/Ciela-Institute/caustics/main)
[![Documentation Status](https://readthedocs.org/projects/caustics/badge/?version=latest)](https://caustics.readthedocs.io/en/latest/?badge=latest)
[![PyPI version](https://badge.fury.io/py/caustics.svg)](https://pypi.org/project/caustics/)
[![coverage](https://img.shields.io/codecov/c/github/Ciela-Institute/caustics)](https://app.codecov.io/gh/Ciela-Institute/caustics)
[![status](https://joss.theoj.org/papers/995fa98462eb534a32952549ef2244f8/status.svg)](https://joss.theoj.org/papers/995fa98462eb534a32952549ef2244f8)
[![Zenodo](https://zenodo.org/badge/521722463.svg)](https://zenodo.org/doi/10.5281/zenodo.10806382)
[![arXiv](https://img.shields.io/badge/arXiv-2406.15542-b31b1b.svg)](https://arxiv.org/abs/2406.15542)

# caustics

The lensing pipeline of the future: GPU-accelerated,
automatically-differentiable, highly modular. Currently under heavy development:
expect interface changes and some imprecise/untested calculations.

## Installation

Simply install caustics from PyPI:

```bash
pip install caustics
```

## Minimal Example

```python
import matplotlib.pyplot as plt
import caustics
import torch

cosmology = caustics.FlatLambdaCDM()
sie = caustics.SIE(cosmology=cosmology, name="lens", z_l=0.5, z_s=1.0)
src = caustics.Sersic(name="source")
lnslt = caustics.Sersic(name="lenslight")

x = torch.tensor([
<<<<<<< HEAD
#   x0   y0   q    phi     b    x0   y0   q     phi    n    Re
    -0.2, 0.0, 0.4, 1.5708, 1.7, 0.0, 0.0, 0.5, -0.985, 1.3, 1.0,
=======
#   z_s  z_l   x0   y0   q    phi     Rein x0   y0   q     phi    n    Re
    1.5, 0.5, -0.2, 0.0, 0.4, 1.5708, 1.7, 0.0, 0.0, 0.5, -0.985, 1.3, 1.0,
>>>>>>> d4b306d3
#   Ie    x0   y0   q    phi  n   Re   Ie
    5.0, -0.2, 0.0, 0.8, 0.0, 1., 1.0, 10.0
])  # fmt: skip

sim = caustics.LensSource(
    lens=sie, source=src, lens_light=lnslt, pixelscale=0.05, pixels_x=100
)
plt.imshow(sim(x), origin="lower")
plt.axis("off")
plt.show()
```

![Caustics lensed image](./media/minimal_example.png)

### Batched simulator

```python
newx = x.repeat(20, 1)
newx += torch.normal(mean=0, std=0.1 * torch.ones_like(newx))

images = torch.vmap(sim)(newx)

fig, axarr = plt.subplots(4, 5, figsize=(20, 16))
for ax, im in zip(axarr.flatten(), images):
    ax.imshow(im, origin="lower")
plt.show()
```

![Batched Caustics lensed images](./media/minisim_vmap.png)

### Automatic Differentiation

```python
J = torch.func.jacfwd(sim)(x)

# Plot the new images
fig, axarr = plt.subplots(3, 7, figsize=(20, 9))
for i, ax in enumerate(axarr.flatten()):
    ax.imshow(J[..., i], origin="lower")
plt.show()
```

![Jacobian Caustics lensed image](./media/minisim_jacobian.png)

## Documentation

Please see our [documentation page](https://caustics.readthedocs.io/en/latest/)
for more detailed information.

## Contribution

We welcome contributions from collaborators and researchers interested in our
work. If you have improvements, suggestions, or new findings to share, please
submit an issue or pull request. Your contributions help advance our research
and analysis efforts.

To get started with your development (or fork), click the "Open with GitHub
Codespaces" button below to launch a fully configured development environment
with all the necessary tools and extensions.

[![Open in GitHub Codespaces](https://github.com/codespaces/badge.svg)](https://codespaces.new/uw-ssec/caustics?quickstart=1)

Instruction on how to contribute to this project can be found in the
CONTRIBUTION.md

Some guidelines:

- Please use `isort` and `black` to format your code.
- Use `CamelCase` for class names and `snake_case` for variable and method
  names.
- Open up issues for bugs/missing features.
- Use pull requests for additions to the code.
- Write tests that can be run by [`pytest`](https://docs.pytest.org/).

Thanks to our contributors so far!

[![Contributors](https://contrib.rocks/image?repo=Ciela-Institute/caustics)](https://github.com/Ciela-Institute/caustics/graphs/contributors)<|MERGE_RESOLUTION|>--- conflicted
+++ resolved
@@ -41,13 +41,8 @@
 lnslt = caustics.Sersic(name="lenslight")
 
 x = torch.tensor([
-<<<<<<< HEAD
-#   x0   y0   q    phi     b    x0   y0   q     phi    n    Re
+#    x0   y0   q    phi     Rein x0   y0   q     phi    n    Re
     -0.2, 0.0, 0.4, 1.5708, 1.7, 0.0, 0.0, 0.5, -0.985, 1.3, 1.0,
-=======
-#   z_s  z_l   x0   y0   q    phi     Rein x0   y0   q     phi    n    Re
-    1.5, 0.5, -0.2, 0.0, 0.4, 1.5708, 1.7, 0.0, 0.0, 0.5, -0.985, 1.3, 1.0,
->>>>>>> d4b306d3
 #   Ie    x0   y0   q    phi  n   Re   Ie
     5.0, -0.2, 0.0, 0.8, 0.0, 1., 1.0, 10.0
 ])  # fmt: skip
