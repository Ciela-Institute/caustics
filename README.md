--- conflicted
+++ resolved
@@ -1,9 +1,5 @@
 # caustic
 
-<<<<<<< HEAD
-Gravitational lensing in jax. Strives to be differentiable, batchable, jittable,
-GPU-compatible and modular.
-=======
 ![tests](https://github.com/polairis-space/caustic/actions/workflows/python-app.yml/badge.svg?branch=mvp-dev)
 
 The lensing pipeline of the future. This branch (`mvp-dev`) is for developing the
@@ -24,5 +20,4 @@
 git checkout mvp-dev
 pip install -e ".[dev]"  # editable install
 ```
-The last line installs the optional dev dependencies.
->>>>>>> 288d9cc9
+The last line installs the optional dev dependencies.