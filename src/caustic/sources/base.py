--- conflicted
+++ resolved
@@ -4,12 +4,6 @@
 
 __all__ = ("Source",)
 
-<<<<<<< HEAD
-class Source(Base):
-    def __init__(self, device: torch.device):
-        super().__init__(device)
-=======
->>>>>>> 082811bf
 
 class Source(Base):
     @abstractmethod
