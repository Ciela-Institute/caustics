import torch

from ..utils import derotate, translate_rotate
from .base import ThinLens

__all__ = ("SIE",)

<<<<<<< HEAD
=======

>>>>>>> 082811bf
class SIE(ThinLens):
    """
    References:
        Keeton 2001, https://arxiv.org/abs/astro-ph/0102341
    """

    def _get_psi(self, x, y, q, s):
        return (q**2 * (x**2 + s**2) + y**2).sqrt()

    def alpha(self, thx, thy, z_l, z_s, cosmology, thx0, thy0, q, phi, b, s=None):
        s = torch.tensor(0.0, device=self.device, dtype=thx0.dtype) if s is None else s
        thx, thy = translate_rotate(thx, thy, thx0, thy0, phi)
        psi = self._get_psi(thx, thy, q, s)
        f = (1 - q**2).sqrt()
        ax = b * q.sqrt() / f * (f * thx / (psi + s)).atan()
        ay = b * q.sqrt() / f * (f * thy / (psi + q**2 * s)).atanh()

        return derotate(ax, ay, phi)

    def Psi(self, thx, thy, z_l, z_s, cosmology, thx0, thy0, q, phi, b, s=None):
        thx, thy = translate_rotate(thx, thy, thx0, thy0, phi)
        # Only transform coordinates once: pass thx0=0, thy=0, phi=None to alpha
        ax, ay = self.alpha(thx, thy, z_l, z_s, cosmology, 0.0, 0.0, q, None, b, s)
        return thx * ax + thy * ay

    def kappa(self, thx, thy, z_l, z_s, cosmology, thx0, thy0, q, phi, b, s=None):
        s = torch.tensor(0.0, device=self.device, dtype=thx0.dtype) if s is None else s
        thx, thy = translate_rotate(thx, thy, thx0, thy0, phi)
        psi = self._get_psi(thx, thy, q, s)
        return 0.5 * q.sqrt() * b / psi<|MERGE_RESOLUTION|>--- conflicted
+++ resolved
@@ -5,10 +5,7 @@
 
 __all__ = ("SIE",)
 
-<<<<<<< HEAD
-=======
 
->>>>>>> 082811bf
 class SIE(ThinLens):
     """
     References:
