--- conflicted
+++ resolved
@@ -69,7 +69,6 @@
     def to(
         self, device: Optional[torch.device] = None, dtype: Optional[torch.dtype] = None
     ):
-<<<<<<< HEAD
         self.Psi_kernel = self.Psi_kernel.to(device=device, dtype=dtype)
         self.ax_kernel = self.ax_kernel.to(device=device, dtype=dtype)
         self.ay_kernel = self.ay_kernel.to(device=device, dtype=dtype)
@@ -79,19 +78,6 @@
             self.ax_kernel_tilde = self.ax_kernel_tilde.to(device=device, dtype=dtype)
         if self.ay_kernel_tilde is not None:
             self.ay_kernel_tilde = self.ay_kernel_tilde.to(device=device, dtype=dtype)
-=======
-        super().to(device, dtype)
-
-        # Move kernels
-        kwargs = {"device": device, "dtype": dtype}
-        self.Psi_kernel = self.Psi_kernel.to(**kwargs)
-        self.alpha_x_kernel = self.alpha_x_kernel.to(**kwargs)
-        self.alpha_y_kernel = self.alpha_y_kernel.to(**kwargs)
-        if self.Psi_kernel_tilde is not None:
-            self.Psi_kernel_tilde = self.Psi_kernel_tilde.to(**kwargs)
-            self.alpha_x_kernel_tilde = self.alpha_x_kernel_tilde.to(**kwargs)
-            self.alpha_y_kernel_tilde = self.alpha_y_kernel_tilde.to(**kwargs)
->>>>>>> ffba18c0
 
     def _fft2_padded(self, x):
         pad = 2 * self.n_pix
