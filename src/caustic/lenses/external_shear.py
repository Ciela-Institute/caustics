from collections import defaultdict
from typing import Any, Dict, Optional, Tuple

from torch import Tensor

from ..cosmology import Cosmology
from ..utils import translate_rotate
from .base import ThinLens

__all__ = ("ExternalShear",)


class ExternalShear(ThinLens):
    def __init__(
        self,
        name: str,
        cosmology: Cosmology,
        z_l: Optional[Tensor] = None,
        thx0: Optional[Tensor] = None,
        thy0: Optional[Tensor] = None,
        gamma_1: Optional[Tensor] = None,
        gamma_2: Optional[Tensor] = None,
    ):
        super().__init__(name, cosmology, z_l)

        self.add_param("thx0", thx0)
        self.add_param("thy0", thy0)
        self.add_param("gamma_1", gamma_1)
        self.add_param("gamma_2", gamma_2)

    def alpha(
        self,
        thx: Tensor,
        thy: Tensor,
        z_s: Tensor,
        x: Dict[str, Any] = defaultdict(list),
    ) -> Tuple[Tensor, Tensor]:
        z_l, thx0, thy0, gamma_1, gamma_2 = self.unpack(x)

        thx, thy = translate_rotate(thx, thy, thx0, thy0)
        # Meneghetti eq 3.83
        a1 = thx * gamma_1 + thy * gamma_2
        a2 = thx * gamma_2 - thy * gamma_1
        return a1, a2  # I'm not sure but I think no derotation necessary

    def Psi(
        self,
        thx: Tensor,
        thy: Tensor,
        z_s: Tensor,
        x: Dict[str, Any] = defaultdict(list),
    ) -> Tensor:
        z_l, thx0, thy0, gamma_1, gamma_2 = self.unpack(x)

        ax, ay = self.alpha(thx, thy, z_s, x)
        thx, thy = translate_rotate(thx, thy, thx0, thy0)
        return 0.5 * (thx * ax + thy * ay)

<<<<<<< HEAD
    def kappa(self, thx, thy, z_l, z_s, cosmology, thx0, thy0, gamma_1, gamma_2):
        raise ValueError("convergence undefined for external shear")
=======
    def kappa(
        self,
        thx: Tensor,
        thy: Tensor,
        z_s: Tensor,
        x: Dict[str, Any] = defaultdict(list),
    ) -> Tensor:
        raise NotImplementedError("convergence undefined for external shear")
>>>>>>> c5557b1e
<|MERGE_RESOLUTION|>--- conflicted
+++ resolved
@@ -56,10 +56,6 @@
         thx, thy = translate_rotate(thx, thy, thx0, thy0)
         return 0.5 * (thx * ax + thy * ay)
 
-<<<<<<< HEAD
-    def kappa(self, thx, thy, z_l, z_s, cosmology, thx0, thy0, gamma_1, gamma_2):
-        raise ValueError("convergence undefined for external shear")
-=======
     def kappa(
         self,
         thx: Tensor,
@@ -67,5 +63,4 @@
         z_s: Tensor,
         x: Dict[str, Any] = defaultdict(list),
     ) -> Tensor:
-        raise NotImplementedError("convergence undefined for external shear")
->>>>>>> c5557b1e
+        raise NotImplementedError("convergence undefined for external shear")