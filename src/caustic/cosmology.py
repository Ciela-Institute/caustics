from abc import abstractmethod
from math import pi
from typing import Optional

import torch
from astropy.cosmology import default_cosmology
from scipy.special import hyp2f1
from torchinterp1d import interp1d

from .base import Base
from .constants import G_over_c2, c_Mpc_s, km_to_mpc

__all__ = (
    "h0_default",
    "rho_cr_0_default",
    "Om0_default",
    "Cosmology",
    "FlatLambdaCDMCosmology",
)

h0_default = float(default_cosmology.get().h)
rho_cr_0_default = float(
    default_cosmology.get().critical_density(0).to("solMass/Mpc^3").value
)
Om0_default = float(default_cosmology.get().Om0)

# Set up interpolator to speed up comoving distance calculations in Lambda-CDM
# cosmologies. Construct with float64 precision.
_comoving_dist_helper_x_grid = 10 ** torch.linspace(-3, 1, 500, dtype=torch.float32)
_comoving_dist_helper_y_grid = torch.as_tensor(
    _comoving_dist_helper_x_grid
    * hyp2f1(1 / 3, 1 / 2, 4 / 3, -(_comoving_dist_helper_x_grid**3)),
    dtype=torch.float64,
)


<<<<<<< HEAD
class Cosmology(ABC):
    def __init__(self, h0, device):
=======
class Cosmology(Base):
    def __init__(
        self,
        h0,
        device: torch.device = torch.device("cpu"),
        dtype: torch.dtype = torch.float32,
    ):
        super().__init__(device, dtype)
>>>>>>> 082811bf
        self.h0 = h0

    @abstractmethod
    def rho_cr(self, z) -> torch.Tensor:
        ...

    # TODO: cache all these things to make multiplane lensing faster?
    @abstractmethod
    def comoving_dist(self, z) -> torch.Tensor:
        ...

    @property
    def dist_hubble(self):
        """
        [Mpc]
        """
        return c_Mpc_s / (100 * km_to_mpc) / self.h0

    # TODO: are these relations the same in every cosmology (even non-FLRW ones)?
    def comoving_dist_z1z2(self, z1, z2):
        return self.comoving_dist(z2) - self.comoving_dist(z1)

    def angular_diameter_dist(self, z):
        """
        [Mpc]
        """
        return self.comoving_dist(z) / (1 + z)

    def angular_diameter_dist_z1z2(self, z1, z2):
        """
        [Mpc]
        """
        return self.comoving_dist_z1z2(z1, z2) / (1 + z2)

    def time_delay_dist(self, z_l, z_s):
        """
        [Mpc]
        """
        d_l = self.angular_diameter_dist(z_l)
        d_s = self.angular_diameter_dist(z_s)
        d_ls = self.angular_diameter_dist_z1z2(z_l, z_s)
        return (1 + z_l) * d_l * d_s / d_ls

    def Sigma_cr(self, z_l, z_s):
        """
        Critical lensing density [solMass / Mpc^2]
        """
        d_l = self.angular_diameter_dist(z_l)
        d_s = self.angular_diameter_dist(z_s)
        d_ls = self.angular_diameter_dist_z1z2(z_l, z_s)
        return d_s / d_l / d_ls / (4 * pi * G_over_c2)


<<<<<<< HEAD
class FlatLambdaCDM(Cosmology):
=======
class FlatLambdaCDMCosmology(Cosmology):
>>>>>>> 082811bf
    """
    Flat LCDM cosmology with no radiation.

    Notes:
        Compute comoving_dist on the fly
    """

    def __init__(
        self,
        h0=h0_default,
        rho_cr_0=rho_cr_0_default,
        Om0=Om0_default,
        device: torch.device = torch.device("cpu"),
        dtype: torch.dtype = torch.float32,
    ):
        super().__init__(h0, device, dtype)
        self.rho_cr_0 = rho_cr_0
        self.Om0 = Om0
        self.Ode0 = 1 - Om0

        self._comoving_dist_helper_x_grid = _comoving_dist_helper_x_grid.to(
            self.device, dtype
        )
        self._comoving_dist_helper_y_grid = _comoving_dist_helper_y_grid.to(
            self.device, dtype
        )

    def to(
        self, device: Optional[torch.device] = None, dtype: Optional[torch.dtype] = None
    ):
        # NOTE: initializing with float32 and calling .to(float64) will give different
        # results than initializing with float64.
        self._comoving_dist_helper_x_grid = self._comoving_dist_helper_x_grid.to(
            device=device, dtype=dtype
        )
        self._comoving_dist_helper_y_grid = self._comoving_dist_helper_y_grid.to(
            device=device, dtype=dtype
        )

    def rho_cr(self, z) -> torch.Tensor:
        return self.rho_cr_0 * (self.Om0 * (1 + z) ** 3 + self.Ode0)

    def _comoving_dist_helper(self, x):
        return interp1d(
            self._comoving_dist_helper_x_grid,
            self._comoving_dist_helper_y_grid,
            torch.atleast_1d(x),
        ).reshape(x.shape)

    def comoving_dist(self, z):
        """
        [Mpc]
        """
        ratio = torch.tensor((self.Om0 / self.Ode0) ** (1 / 3), device=self.device)
        return (
            self.dist_hubble
            * (
                self._comoving_dist_helper((1 + z) * ratio)
                - self._comoving_dist_helper(ratio)
            )
            / (self.Om0 ** (1 / 3) * self.Ode0 ** (1 / 6))
        )<|MERGE_RESOLUTION|>--- conflicted
+++ resolved
@@ -15,7 +15,7 @@
     "rho_cr_0_default",
     "Om0_default",
     "Cosmology",
-    "FlatLambdaCDMCosmology",
+    "FlatLambdaCDM",
 )
 
 h0_default = float(default_cosmology.get().h)
@@ -34,10 +34,6 @@
 )
 
 
-<<<<<<< HEAD
-class Cosmology(ABC):
-    def __init__(self, h0, device):
-=======
 class Cosmology(Base):
     def __init__(
         self,
@@ -46,7 +42,6 @@
         dtype: torch.dtype = torch.float32,
     ):
         super().__init__(device, dtype)
->>>>>>> 082811bf
         self.h0 = h0
 
     @abstractmethod
@@ -100,13 +95,9 @@
         return d_s / d_l / d_ls / (4 * pi * G_over_c2)
 
 
-<<<<<<< HEAD
 class FlatLambdaCDM(Cosmology):
-=======
-class FlatLambdaCDMCosmology(Cosmology):
->>>>>>> 082811bf
     """
-    Flat LCDM cosmology with no radiation.
+    Flat LCDM with no radiation.
 
     Notes:
         Compute comoving_dist on the fly
