# mypy: disable-error-code="operator,union-attr"
from typing import Optional, Union

from torch import Tensor

from ..utils import to_elliptical, translate_rotate
from .base import Source
from ..parametrized import unpack
from ..packed import Packed

__all__ = ("Sersic",)


class Sersic(Source):
    """
    `Sersic` is a subclass of the abstract class `Source`.
    It represents a source in a strong gravitational lensing system
    that follows a Sersic profile, a mathematical function that describes
    how the intensity I of a galaxy varies with distance r from its center.

    The Sersic profile is often used to describe
    elliptical galaxies and spiral galaxies' bulges.

    Attributes
    -----------
    x0: Optional[Tensor]
        The x-coordinate of the Sersic source's center.

        *Unit: arcsec*

    y0: Optional[Tensor]
        The y-coordinate of the Sersic source's center.

        *Unit: arcsec*

    q: Optional[Tensor]
        The axis ratio of the Sersic source.

        *Unit: unitless*

    phi: Optional[Tensor]
        The orientation of the Sersic source (position angle).

        *Unit: radians*

    n: Optional[Tensor]
        The Sersic index, which describes the degree of concentration of the source.

        *Unit: unitless*

    Re: Optional[Tensor]
        The scale length of the Sersic source.

        *Unit: arcsec*

    Ie: Optional[Tensor]
        The intensity at the effective radius.

<<<<<<< HEAD
        *Unit: flux*
=======
        *Unit: unitless*
>>>>>>> 47321a32

    s: float
        A small constant for numerical stability.

<<<<<<< HEAD
        *Unit: arcsec*
=======
        *Unit: unitless*
>>>>>>> 47321a32

    lenstronomy_k_mode: bool
        A flag indicating whether to use lenstronomy to compute the value of k.

<<<<<<< HEAD
=======
        *Unit: unitless*
>>>>>>> 47321a32

    """

    def __init__(
        self,
        x0: Optional[Union[Tensor, float]] = None,
        y0: Optional[Union[Tensor, float]] = None,
        q: Optional[Union[Tensor, float]] = None,
        phi: Optional[Union[Tensor, float]] = None,
        n: Optional[Union[Tensor, float]] = None,
        Re: Optional[Union[Tensor, float]] = None,
        Ie: Optional[Union[Tensor, float]] = None,
        s: float = 0.0,
        use_lenstronomy_k=False,
        name: Optional[str] = None,
    ):
        """
        Constructs the `Sersic` object with the given parameters.

        Parameters
        ----------
        name: str
            The name of the source.

        x0: Optional[Tensor]
            The x-coordinate of the Sersic source's center.

            *Unit: arcsec*

        y0: Optional[Tensor]
            The y-coordinate of the Sersic source's center.

            *Unit: arcsec*

        q: Optional[Tensor])
            The axis ratio of the Sersic source.

            *Unit: unitless*

        phi: Optional[Tensor]
            The orientation of the Sersic source.

            *Unit: radians*

        n: Optional[Tensor]
            The Sersic index, which describes the degree of concentration of the source.

            *Unit: unitless*

        Re: Optional[Tensor]
            The scale length of the Sersic source.

            *Unit: arcsec*

        Ie: Optional[Tensor]
            The intensity at the effective radius.

            *Unit: flux*

        s: float
            A small constant for numerical stability.

<<<<<<< HEAD
            *Unit: arcsec*
=======
            *Unit: unitless*
>>>>>>> 47321a32

        use_lenstronomy_k: bool
            A flag indicating whether to use lenstronomy to compute the value of k.

<<<<<<< HEAD
=======
            *Unit: unitless*
>>>>>>> 47321a32

        """
        super().__init__(name=name)
        self.add_param("x0", x0)
        self.add_param("y0", y0)
        self.add_param("q", q)
        self.add_param("phi", phi)
        self.add_param("n", n)
        self.add_param("Re", Re)
        self.add_param("Ie", Ie)
        self.s = s

        self.lenstronomy_k_mode = use_lenstronomy_k

    @unpack
    def brightness(
        self,
        x,
        y,
        *args,
        params: Optional["Packed"] = None,
        x0: Optional[Tensor] = None,
        y0: Optional[Tensor] = None,
        q: Optional[Tensor] = None,
        phi: Optional[Tensor] = None,
        n: Optional[Tensor] = None,
        Re: Optional[Tensor] = None,
        Ie: Optional[Tensor] = None,
        **kwargs,
    ):
        """
        Implements the `brightness` method for `Sersic`. The brightness at a given point is
        determined by the Sersic profile formula.

        Parameters
        ----------
        x: Tensor
            The x-coordinate(s) at which to calculate the source brightness.
            This could be a single value or a tensor of values.

            *Unit: arcsec*

        y: Tensor
            The y-coordinate(s) at which to calculate the source brightness.
            This could be a single value or a tensor of values.

            *Unit: arcsec*

        params: Packed, optional
            Dynamic parameter container.

        Returns
        -------
        Tensor
            The brightness of the source at the given point(s).
            The output tensor has the same shape as `x` and `y`.

<<<<<<< HEAD
            *Unit: flux*
=======
            *Unit: unitless*
>>>>>>> 47321a32

        Notes
        -----
        The Sersic profile is defined as: I(r) = Ie * exp(-k * ((r / r_e)^(1/n) - 1)),
        where Ie is the intensity at the effective radius r_e, n is the Sersic index
        that describes the concentration of the source, and k is a parameter that
        depends on n. In this implementation, we use elliptical coordinates ex and ey,
        and the transformation from Cartesian coordinates is handled by `to_elliptical`.
        The value of k can be calculated in two ways, controlled by `lenstronomy_k_mode`.
        If `lenstronomy_k_mode` is True, we use the approximation from Lenstronomy,
        otherwise, we use the approximation from Ciotti & Bertin (1999).
        """
        x, y = translate_rotate(x, y, x0, y0, phi)
        ex, ey = to_elliptical(x, y, q)
        e = (ex**2 + ey**2).sqrt() + self.s

        if self.lenstronomy_k_mode:
            k = 1.9992 * n - 0.3271
        else:
            k = 2 * n - 1 / 3 + 4 / 405 / n + 46 / 25515 / n**2  # fmt: skip

        exponent = -k * ((e / Re) ** (1 / n) - 1)
        return Ie * exponent.exp()<|MERGE_RESOLUTION|>--- conflicted
+++ resolved
@@ -56,28 +56,17 @@
     Ie: Optional[Tensor]
         The intensity at the effective radius.
 
-<<<<<<< HEAD
-        *Unit: flux*
-=======
-        *Unit: unitless*
->>>>>>> 47321a32
+        *Unit: unitless*
 
     s: float
         A small constant for numerical stability.
 
-<<<<<<< HEAD
-        *Unit: arcsec*
-=======
-        *Unit: unitless*
->>>>>>> 47321a32
+        *Unit: unitless*
 
     lenstronomy_k_mode: bool
         A flag indicating whether to use lenstronomy to compute the value of k.
 
-<<<<<<< HEAD
-=======
-        *Unit: unitless*
->>>>>>> 47321a32
+        *Unit: unitless*
 
     """
 
@@ -140,19 +129,12 @@
         s: float
             A small constant for numerical stability.
 
-<<<<<<< HEAD
-            *Unit: arcsec*
-=======
-            *Unit: unitless*
->>>>>>> 47321a32
+            *Unit: unitless*
 
         use_lenstronomy_k: bool
             A flag indicating whether to use lenstronomy to compute the value of k.
 
-<<<<<<< HEAD
-=======
-            *Unit: unitless*
->>>>>>> 47321a32
+            *Unit: unitless*
 
         """
         super().__init__(name=name)
@@ -210,11 +192,7 @@
             The brightness of the source at the given point(s).
             The output tensor has the same shape as `x` and `y`.
 
-<<<<<<< HEAD
-            *Unit: flux*
-=======
-            *Unit: unitless*
->>>>>>> 47321a32
+            *Unit: unitless*
 
         Notes
         -----
