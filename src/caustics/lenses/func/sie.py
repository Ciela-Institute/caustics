<<<<<<< HEAD
from math import pi
=======
import torch
>>>>>>> ea277ede

from ...utils import translate_rotate, derotate
from ...constants import c_km_s, rad_to_arcsec


def reduced_deflection_angle_sie(x0, y0, q, phi, Rein, x, y, s=0.0):
    """
    Calculate the physical deflection angle. For more detail see Keeton 2002
    equations 34 and 35, although our ``Rein`` is defined as :math:`b/\\sqrt(q)` in
    Keeton's notation.

    Parameters
    ----------
    x0: Tensor
        The x-coordinate of the lens center.

        *Unit: arcsec*

    y0: Tensor
        The y-coordinate of the lens center.

        *Unit: arcsec*

    q: Tensor
        The axis ratio of the lens.

        *Unit: unitless*

    phi: Tensor
        The orientation angle of the lens (position angle).

        *Unit: radians*

    Rein: Tensor
        The Einstein radius of the lens.

        *Unit: arcsec*

    x: Tensor
        The x-coordinate of the lens.

        *Unit: arcsec*

    y: Tensor
        The y-coordinate of the lens.

        *Unit: arcsec*

    s: float
        The core radius of the lens (defaults to 0.0).

        *Unit: arcsec*

    Returns
    --------
    x_component: Tensor
        The x-component of the deflection angle.

        *Unit: arcsec*

    y_component: Tensor
        The y-component of the deflection angle.

        *Unit: arcsec*

    """
    # Handle the case where q = 1.0, numerical instability
    q = q - torch.where(q == 1.0, 1e-6 * torch.ones_like(q), torch.zeros_like(q))

    x, y = translate_rotate(x, y, x0, y0, phi)
    psi = (q**2 * (x**2 + s**2) + y**2).sqrt()
    f = (1 - q**2).sqrt()
    ax = Rein * q.sqrt() / f * (f * x / (psi + s)).atan()  # fmt: skip
    ay = Rein * q.sqrt() / f * (f * y / (psi + q**2 * s)).atanh()  # fmt: skip

    return derotate(ax, ay, phi)


def potential_sie(x0, y0, q, phi, Rein, x, y, s=0.0):
    """
    Compute the lensing potential. For more detail see Keeton 2002
    equation 33, although our ``Rein`` is defined as :math:`b/\\sqrt(q)` in
    Keeton's notation.

    Parameters
    ----------
    x0: Tensor
        The x-coordinate of the lens center.

        *Unit: arcsec*

    y0: Tensor
        The y-coordinate of the lens center.

        *Unit: arcsec*

    q: Tensor
        The axis ratio of the lens.

        *Unit: unitless*

    phi: Tensor
        The orientation angle of the lens (position angle).

        *Unit: radians*

    b: Tensor
        The Einstein radius of the lens.

        *Unit: arcsec*

    x: Tensor
        The x-coordinate of the lens.

        *Unit: arcsec*

    y: Tensor
        The y-coordinate of the lens.

        *Unit: arcsec*

    s: float
        The core radius of the lens (defaults to 0.0).

        *Unit: arcsec*

    Returns
    -------
    Tensor
        The lensing potential.

        *Unit: arcsec^2*

    """
    ax, ay = reduced_deflection_angle_sie(x0, y0, q, phi, Rein, x, y, s)
    ax, ay = derotate(ax, ay, -phi)
    x, y = translate_rotate(x, y, x0, y0, phi)
    psi = (q**2 * (x**2 + s**2) + y**2).sqrt()
    return (
        x * ax
        + y * ay
        - Rein
        * q.sqrt()
        * s
        * ((psi + max(s, 1e-6)) ** 2 + (1 - q**2) * x**2).sqrt().log()
        + Rein * q.sqrt() * s * ((1 + q) * max(s, 1e-6)).log()
    )


def convergence_sie(x0, y0, q, phi, Rein, x, y, s=0.0):
    """
    Calculate the projected mass density. This is converted from the SIS
    convergence definition.

    Parameters
    ----------
    x0: Tensor
        The x-coordinate of the lens center.

        *Unit: arcsec*

    y0: Tensor
        The y-coordinate of the lens center.

        *Unit: arcsec*

    q: Tensor
        The axis ratio of the lens.

        *Unit: unitless*

    phi: Tensor
        The orientation angle of the lens (position angle).

        *Unit: radians*

    Rein: Tensor
        The Einstein radius of the lens.

        *Unit: arcsec*

    x: Tensor
        The x-coordinate of the lens.

        *Unit: arcsec*

    y: Tensor
        The y-coordinate of the lens.

        *Unit: arcsec*

    s: float
        The core radius of the lens (defaults to 0.0).

        *Unit: arcsec*

    Returns
    -------
    Tensor
        The projected mass density.

        *Unit: unitless*

    """
    x, y = translate_rotate(x, y, x0, y0, phi)
    psi = (q**2 * (x**2 + s**2) + y**2).sqrt()
    return 0.5 * q.sqrt() * Rein / psi


def sigma_v_to_rein_sie(sigma_v, dls, ds):
    """
    Convert the velocity dispersion to the Einstein radius. See equation 16.22
    in Dynamics and Astrophysics of Galaxies by Jo Bovy

    Parameters
    ----------
    sigma_v: Tensor
        The velocity dispersion of the lens.

        *Unit: km/s*

    dls: Tensor
        The angular diameter distance between the lens and the source.

        *Unit: Mpc*

    ds: Tensor
        The angular diameter distance between the observer and the source.

        *Unit: Mpc*

    Returns
    -------
    Tensor
        The Einstein radius.

        *Unit: arcsec*

    """
    return rad_to_arcsec * 4 * pi * (sigma_v / c_km_s) ** 2 * dls / ds<|MERGE_RESOLUTION|>--- conflicted
+++ resolved
@@ -1,8 +1,5 @@
-<<<<<<< HEAD
 from math import pi
-=======
 import torch
->>>>>>> ea277ede
 
 from ...utils import translate_rotate, derotate
 from ...constants import c_km_s, rad_to_arcsec
