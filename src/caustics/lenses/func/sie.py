from math import pi

from ...utils import translate_rotate, derotate
from ...constants import c_km_s


def reduced_deflection_angle_sie(x0, y0, q, phi, Rein, x, y, s=0.0):
    """
    Calculate the physical deflection angle. For more detail see Keeton 2002
    equations 34 and 35, although our ``Rein`` is defined as :math:`b/\\sqrt(q)` in
    Keeton's notation.

    Parameters
    ----------
    x0: Tensor
        The x-coordinate of the lens center.

        *Unit: arcsec*

    y0: Tensor
        The y-coordinate of the lens center.

        *Unit: arcsec*

    q: Tensor
        The axis ratio of the lens.

        *Unit: unitless*

    phi: Tensor
        The orientation angle of the lens (position angle).

        *Unit: radians*

    Rein: Tensor
        The Einstein radius of the lens.

        *Unit: arcsec*

    x: Tensor
        The x-coordinate of the lens.

        *Unit: arcsec*

    y: Tensor
        The y-coordinate of the lens.

        *Unit: arcsec*

    s: float
        The core radius of the lens (defaults to 0.0).

        *Unit: arcsec*

    Returns
    --------
    x_component: Tensor
        The x-component of the deflection angle.

        *Unit: arcsec*

    y_component: Tensor
        The y-component of the deflection angle.

        *Unit: arcsec*

    """
    x, y = translate_rotate(x, y, x0, y0, phi)
    psi = (q**2 * (x**2 + s**2) + y**2).sqrt()
    f = (1 - q**2).sqrt()
    ax = Rein * q.sqrt() / f * (f * x / (psi + s)).atan()  # fmt: skip
    ay = Rein * q.sqrt() / f * (f * y / (psi + q**2 * s)).atanh()  # fmt: skip

    return derotate(ax, ay, phi)


def potential_sie(x0, y0, q, phi, Rein, x, y, s=0.0):
    """
    Compute the lensing potential. For more detail see Keeton 2002
    equation 33, although our ``Rein`` is defined as :math:`b/\\sqrt(q)` in
    Keeton's notation.

    Parameters
    ----------
    x0: Tensor
        The x-coordinate of the lens center.

        *Unit: arcsec*

    y0: Tensor
        The y-coordinate of the lens center.

        *Unit: arcsec*

    q: Tensor
        The axis ratio of the lens.

        *Unit: unitless*

    phi: Tensor
        The orientation angle of the lens (position angle).

        *Unit: radians*

    b: Tensor
        The Einstein radius of the lens.

        *Unit: arcsec*

    x: Tensor
        The x-coordinate of the lens.

        *Unit: arcsec*

    y: Tensor
        The y-coordinate of the lens.

        *Unit: arcsec*

    s: float
        The core radius of the lens (defaults to 0.0).

        *Unit: arcsec*

    Returns
    -------
    Tensor
        The lensing potential.

        *Unit: arcsec^2*

    """
    ax, ay = reduced_deflection_angle_sie(x0, y0, q, phi, Rein, x, y, s)
    ax, ay = derotate(ax, ay, -phi)
    x, y = translate_rotate(x, y, x0, y0, phi)
    psi = (q**2 * (x**2 + s**2) + y**2).sqrt()
    return (
        x * ax
        + y * ay
        - Rein
        * q.sqrt()
        * s
        * ((psi + max(s, 1e-6)) ** 2 + (1 - q**2) * x**2).sqrt().log()
        + Rein * q.sqrt() * s * ((1 + q) * max(s, 1e-6)).log()
    )


def convergence_sie(x0, y0, q, phi, Rein, x, y, s=0.0):
    """
    Calculate the projected mass density. This is converted from the SIS
    convergence definition.

    Parameters
    ----------
    x0: Tensor
        The x-coordinate of the lens center.

        *Unit: arcsec*

    y0: Tensor
        The y-coordinate of the lens center.

        *Unit: arcsec*

    q: Tensor
        The axis ratio of the lens.

        *Unit: unitless*

    phi: Tensor
        The orientation angle of the lens (position angle).

        *Unit: radians*

    Rein: Tensor
        The Einstein radius of the lens.

        *Unit: arcsec*

    x: Tensor
        The x-coordinate of the lens.

        *Unit: arcsec*

    y: Tensor
        The y-coordinate of the lens.

        *Unit: arcsec*

    s: float
        The core radius of the lens (defaults to 0.0).

        *Unit: arcsec*

    Returns
    -------
    Tensor
        The projected mass density.

        *Unit: unitless*

    """
    x, y = translate_rotate(x, y, x0, y0, phi)
    psi = (q**2 * (x**2 + s**2) + y**2).sqrt()
<<<<<<< HEAD
    return 0.5 * q.sqrt() * b / psi


def sigma_v_to_rein_sie(sigma_v, dls, ds):
    """
    Convert the velocity dispersion to the Einstein radius. See equation 16.22
    inDynamic and Astrophysics of Galaxies by Jo Bovy

    Parameters
    ----------
    sigma_v: Tensor
        The velocity dispersion of the lens.

        *Unit: km/s*

    dls: Tensor
        The angular diameter distance between the lens and the source.

        *Unit: Mpc*

    ds: Tensor
        The angular diameter distance between the observer and the source.

        *Unit: Mpc*

    Returns
    -------
    Tensor
        The Einstein radius.

        *Unit: arcsec*

    """
    return 4 * pi * (sigma_v / c_km_s) ** 2 * dls / ds
=======
    return 0.5 * q.sqrt() * Rein / psi
>>>>>>> 75105e53
<|MERGE_RESOLUTION|>--- conflicted
+++ resolved
@@ -202,8 +202,7 @@
     """
     x, y = translate_rotate(x, y, x0, y0, phi)
     psi = (q**2 * (x**2 + s**2) + y**2).sqrt()
-<<<<<<< HEAD
-    return 0.5 * q.sqrt() * b / psi
+    return 0.5 * q.sqrt() * Rein / psi
 
 
 def sigma_v_to_rein_sie(sigma_v, dls, ds):
@@ -236,7 +235,4 @@
         *Unit: arcsec*
 
     """
-    return 4 * pi * (sigma_v / c_km_s) ** 2 * dls / ds
-=======
-    return 0.5 * q.sqrt() * Rein / psi
->>>>>>> 75105e53
+    return 4 * pi * (sigma_v / c_km_s) ** 2 * dls / ds