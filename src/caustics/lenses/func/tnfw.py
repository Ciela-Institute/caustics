--- conflicted
+++ resolved
@@ -238,11 +238,7 @@
     theta = torch.arctan2(y, x)
 
     # The below actually equally comes from eq 2.13 in Meneghetti notes
-<<<<<<< HEAD
-    dr = mass_enclosed_2d_tnfw(r, scale_radius, tau, M0) / (
-=======
-    dr = mass_enclosed_2d_tnfw(r, Rs, tau, M0,_F_mode) / (
->>>>>>> 75105e53
+    dr = mass_enclosed_2d_tnfw(r, Rs, tau, M0) / (
         r * d_l * arcsec_to_rad
     )  # note dpsi(u)/du = 2x*dpsi(x)/dx when u = x^2  # fmt: skip
     S = 4 * G_over_c2 * rad_to_arcsec
@@ -315,18 +311,8 @@
     """
     x, y = translate_rotate(x, y, x0, y0)
     r = (x**2 + y**2).sqrt() + s
-<<<<<<< HEAD
-    g = r / scale_radius
+    g = r / Rs
     F = _F_tnfw(g)
-=======
-    g = r / Rs
-    if _F_mode == "differentiable":
-        F = _F_differentiable(g)
-    elif _F_mode == "batchable":
-        F = _F_batchable_tnfw(g)
-    else:
-        raise ValueError("_F_mode must be 'differentiable' or 'batchable'")
->>>>>>> 75105e53
     L = _L_tnfw(g, tau)
 
     S = M0 / (2 * torch.pi * (Rs * d_l * arcsec_to_rad) ** 2)  # fmt: skip
