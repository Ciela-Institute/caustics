--- conflicted
+++ resolved
@@ -3,13 +3,7 @@
 
 from torch import Tensor
 
-<<<<<<< HEAD
-from ..cosmology import Cosmology
-from .base import ThinLens
-=======
-from ..utils import translate_rotate
 from .base import ThinLens, CosmologyType, NameType, ZLType
->>>>>>> 2f5c1083
 from ..parametrized import unpack
 from ..packed import Packed
 from . import func
