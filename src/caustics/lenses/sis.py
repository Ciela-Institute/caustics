# mypy: disable-error-code="operator,dict-item"
from typing import Optional, Union, Annotated

from torch import Tensor

from ..utils import translate_rotate
from .base import ThinLens, CosmologyType, NameType, ZLType
from ..parametrized import unpack
from ..packed import Packed

__all__ = ("SIS",)


class SIS(ThinLens):
    """
    A class representing the Singular Isothermal Sphere (SIS) model.
    This model inherits from the base `ThinLens` class.

    Attributes
    ----------
    name: str
        The name of the SIS lens.

    cosmology: Cosmology
        An instance of the Cosmology class.

    z_l: Optional[Union[Tensor, float]]
        The lens redshift.

        *Unit: unitless*

    x0: Optional[Union[Tensor, float]]
        The x-coordinate of the lens center.

        *Unit: arcsec*

    y0: Optional[Union[Tensor, float]]
        The y-coordinate of the lens center.
<<<<<<< HEAD
    th_ein: Optional[Union[Tensor, float]]
        The Einstein radius of the lens.
=======

        *Unit: arcsec*

    th_ein (Optional[Union[Tensor, float]])
        The Einstein radius of the lens.

        *Unit: arcsec*

>>>>>>> 76e630ce
    s: float
        A smoothing factor, default is 0.0.

        *Unit: arcsec*

    """

    _null_params = {
        "x0": 0.0,
        "y0": 0.0,
        "th_ein": 1.0,
    }

    def __init__(
        self,
        cosmology: CosmologyType,
        z_l: ZLType = None,
        x0: Annotated[
            Optional[Union[Tensor, float]], "The x-coordinate of the lens center", True
        ] = None,
        y0: Annotated[
            Optional[Union[Tensor, float]], "The y-coordinate of the lens center", True
        ] = None,
        th_ein: Annotated[
            Optional[Union[Tensor, float]], "The Einstein radius of the lens", True
        ] = None,
        s: Annotated[float, "A smoothing factor"] = 0.0,
        name: NameType = None,
    ):
        """
        Initialize the SIS lens model.
        """
        super().__init__(cosmology, z_l, name=name)

        self.add_param("x0", x0)
        self.add_param("y0", y0)
        self.add_param("th_ein", th_ein)
        self.s = s

    @unpack
    def reduced_deflection_angle(
        self,
        x: Tensor,
        y: Tensor,
        z_s: Tensor,
        *args,
        params: Optional["Packed"] = None,
        z_l: Optional[Tensor] = None,
        x0: Optional[Tensor] = None,
        y0: Optional[Tensor] = None,
        th_ein: Optional[Tensor] = None,
        **kwargs,
    ) -> tuple[Tensor, Tensor]:
        """
        Calculate the deflection angle of the SIS lens.

        Parameters
        ----------
        x: Tensor
            The x-coordinate of the lens.

            *Unit: arcsec*

        y: Tensor
            The y-coordinate of the lens.

            *Unit: arcsec*

        z_s: Tensor
            The source redshift.

            *Unit: unitless*

        params: (Packed, optional)
            Dynamic parameter container.

        Returns
        -------
        x_component: Tensor
            Deflection Angle

            *Unit: arcsec*

        y_component: Tensor
            Deflection Angle

            *Unit: arcsec*

        """
        x, y = translate_rotate(x, y, x0, y0)
        R = (x**2 + y**2).sqrt() + self.s
        ax = th_ein * x / R
        ay = th_ein * y / R
        return ax, ay

    @unpack
    def potential(
        self,
        x: Tensor,
        y: Tensor,
        z_s: Tensor,
        *args,
        params: Optional["Packed"] = None,
        z_l: Optional[Tensor] = None,
        x0: Optional[Tensor] = None,
        y0: Optional[Tensor] = None,
        th_ein: Optional[Tensor] = None,
        **kwargs,
    ) -> Tensor:
        """
        Compute the lensing potential of the SIS lens.

        Parameters
        ----------
        x: Tensor
            The x-coordinate of the lens.

            *Unit: arcsec*

        y: Tensor
            The y-coordinate of the lens.

            *Unit: arcsec*

        z_s: Tensor
            The source redshift.

            *Unit: unitless*

        params: (Packed, optional)
            Dynamic parameter container.

        Returns
        -------
        Tensor
            The lensing potential.

            *Unit: arcsec^2*

        """
        x, y = translate_rotate(x, y, x0, y0)
        th = (x**2 + y**2).sqrt() + self.s
        return th_ein * th

    @unpack
    def convergence(
        self,
        x: Tensor,
        y: Tensor,
        z_s: Tensor,
        *args,
        params: Optional["Packed"] = None,
        z_l: Optional[Tensor] = None,
        x0: Optional[Tensor] = None,
        y0: Optional[Tensor] = None,
        th_ein: Optional[Tensor] = None,
        **kwargs,
    ) -> Tensor:
        """
        Calculate the projected mass density of the SIS lens.

        Parameters
        ----------
        x: Tensor
            The x-coordinate of the lens.

            *Unit: arcsec*

        y: Tensor
            The y-coordinate of the lens.

            *Unit: arcsec*

        z_s: Tensor
            The source redshift.

            *Unit: unitless*

        params: (Packed, optional)
            Dynamic parameter container.

        Returns
        -------
        Tensor
            The projected mass density.

            *Unit: unitless*

        """
        x, y = translate_rotate(x, y, x0, y0)
        th = (x**2 + y**2).sqrt() + self.s
        return 0.5 * th_ein / th<|MERGE_RESOLUTION|>--- conflicted
+++ resolved
@@ -36,19 +36,12 @@
 
     y0: Optional[Union[Tensor, float]]
         The y-coordinate of the lens center.
-<<<<<<< HEAD
+
     th_ein: Optional[Union[Tensor, float]]
         The Einstein radius of the lens.
-=======
 
         *Unit: arcsec*
 
-    th_ein (Optional[Union[Tensor, float]])
-        The Einstein radius of the lens.
-
-        *Unit: arcsec*
-
->>>>>>> 76e630ce
     s: float
         A smoothing factor, default is 0.0.
 
