from typing import Optional

import torch
from torch import Tensor

from ..cosmology import Cosmology
from .base import ThinLens
from ..parametrized import unpack
from ..packed import Packed

__all__ = ("SinglePlane",)


class SinglePlane(ThinLens):
    """
    A class for combining multiple thin lenses into a single lensing plane.
    This model inherits from the base `ThinLens` class.

    Attributes
    ----------
    name: str
        The name of the single plane lens.

    cosmology: Cosmology
        An instance of the Cosmology class.

    lenses: List[ThinLens]
        A list of ThinLens objects that are being combined into a single lensing plane.

    """

    def __init__(
        self,
        cosmology: Cosmology,
        lenses: list[ThinLens],
        name: Optional[str] = None,
        **kwargs,
    ):
        """
        Initialize the SinglePlane lens model.
        """
        super().__init__(cosmology, name=name, **kwargs)
        self.lenses = lenses
        for lens in lenses:
            self.add_parametrized(lens)
        # TODO: assert all z_l are the same?

    @unpack
    def reduced_deflection_angle(
        self,
        x: Tensor,
        y: Tensor,
        z_s: Tensor,
        *args,
        params: Optional["Packed"] = None,
        **kwargs,
    ) -> tuple[Tensor, Tensor]:
        """
        Calculate the total deflection angle by summing
        the deflection angles of all individual lenses.

        Parameters
        ----------
        x: Tensor
            The x-coordinate of the lens.

            *Unit: arcsec*

        y: Tensor
            The y-coordinate of the lens.

            *Unit: arcsec*

        z_s: Tensor
            The source redshift.

            *Unit: unitless*

        params: Packed, optional
            Dynamic parameter container.

        Returns
        -------
        x_component: Tensor
            The x-component of the deflection angle.

<<<<<<< HEAD
            *Unit: arcsec*
=======
            *Unit: radians*
>>>>>>> 47321a32

        y_component: Tensor
            The y-component of the deflection angle.

<<<<<<< HEAD
            *Unit: arcsec*
=======
            *Unit: radians*
>>>>>>> 47321a32

        """
        ax = torch.zeros_like(x)
        ay = torch.zeros_like(x)
        for lens in self.lenses:
            ax_cur, ay_cur = lens.reduced_deflection_angle(x, y, z_s, params)
            ax = ax + ax_cur
            ay = ay + ay_cur
        return ax, ay

    @unpack
    def convergence(
        self,
        x: Tensor,
        y: Tensor,
        z_s: Tensor,
        *args,
        params: Optional["Packed"] = None,
        **kwargs,
    ) -> Tensor:
        """
        Calculate the total projected mass density by
        summing the mass densities of all individual lenses.

        Parameters
        ----------
        x: Tensor
            The x-coordinate of the lens.

            *Unit: arcsec*

        y: Tensor
            The y-coordinate of the lens.

            *Unit: arcsec*

        z_s: Tensor
            The source redshift.

            *Unit: unitless*

        params: Packed, optional
            Dynamic parameter container.

        Returns
        -------
        Tensor
            The total projected mass density.

<<<<<<< HEAD
            *Unit: unitless*
=======
            *Unit: solMass/megaparsec^2*
>>>>>>> 47321a32

        """
        convergence = torch.zeros_like(x)
        for lens in self.lenses:
            convergence_cur = lens.convergence(x, y, z_s, params)
            convergence = convergence + convergence_cur
        return convergence

    @unpack
    def potential(
        self,
        x: Tensor,
        y: Tensor,
        z_s: Tensor,
        *args,
        params: Optional["Packed"] = None,
        **kwargs,
    ) -> Tensor:
        """
        Compute the total lensing potential by summing
        the lensing potentials of all individual lenses.

        Parameters
        -----------
        x: Tensor
            The x-coordinate of the lens.

            *Unit: arcsec*

        y: Tensor
            The y-coordinate of the lens.

            *Unit: arcsec*

        z_s: Tensor
            The source redshift.

            *Unit: unitless*

        params: Packed, optional
            Dynamic parameter container.

        Returns
        -------
        Tensor
            The total lensing potential.

            *Unit: arcsec^2*

        """
        potential = torch.zeros_like(x)
        for lens in self.lenses:
            potential_cur = lens.potential(x, y, z_s, params)
            potential = potential + potential_cur
        return potential<|MERGE_RESOLUTION|>--- conflicted
+++ resolved
@@ -84,20 +84,12 @@
         x_component: Tensor
             The x-component of the deflection angle.
 
-<<<<<<< HEAD
-            *Unit: arcsec*
-=======
             *Unit: radians*
->>>>>>> 47321a32
 
         y_component: Tensor
             The y-component of the deflection angle.
 
-<<<<<<< HEAD
-            *Unit: arcsec*
-=======
             *Unit: radians*
->>>>>>> 47321a32
 
         """
         ax = torch.zeros_like(x)
@@ -147,11 +139,7 @@
         Tensor
             The total projected mass density.
 
-<<<<<<< HEAD
-            *Unit: unitless*
-=======
             *Unit: solMass/megaparsec^2*
->>>>>>> 47321a32
 
         """
         convergence = torch.zeros_like(x)
