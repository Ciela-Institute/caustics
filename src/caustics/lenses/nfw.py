# mypy: disable-error-code="operator,union-attr,dict-item"
from typing import Optional, Union, Annotated, Literal

from torch import Tensor
from caskade import forward, Param

from .base import ThinLens, NameType, CosmologyType, ZType
from . import func

DELTA = 200.0

__all__ = ("NFW",)


class NFW(ThinLens):
    """
    NFW lens class. This class models a lens using the Navarro-Frenk-White (NFW) profile.
    The NFW profile is a spatial density profile of dark matter halo that arises in
    cosmological simulations.

    Attributes
    -----------
    z_l: Optional[Tensor]
        Redshift of the lens. Default is None.

        *Unit: unitless*

    z_s: Optional[Tensor]
        Redshift of the source. Default is None.

        *Unit: unitless*

    x0: Optional[Tensor]
        x-coordinate of the lens center in the lens plane. Default is None.

        *Unit: arcsec*

    y0: Optional[Tensor]
        y-coordinate of the lens center in the lens plane. Default is None.

        *Unit: arcsec*

    mass: Optional[Tensor]
        Mass of the lens. Default is None.

        *Unit: Msun*

    c: Optional[Tensor]
        Concentration parameter of the lens. Default is None.

        *Unit: unitless*

    s: float
        Softening parameter to avoid singularities at the center of the lens. Default is 0.0.

        *Unit: arcsec*

    use_case: str
        Due to an idyosyncratic behaviour of PyTorch, the NFW/TNFW profile
        specifically can't be both batchable and differentiable. You may select which version
        you wish to use by setting this parameter to one of: batchable, differentiable.

    Methods
    -------
    get_scale_radius
        Returns the scale radius of the lens.

    get_scale_density
        Returns the scale density of the lens.

    get_convergence_s
        Returns the dimensionless surface mass density of the lens.

    deflection_angle
        Computes the deflection angle.

    convergence
        Computes the convergence (dimensionless surface mass density).

    potential
        Computes the lensing potential.

    """

    _null_params = {
        "x0": 0.0,
        "y0": 0.0,
        "mass": 1e13,
        "c": 5.0,
    }

    def __init__(
        self,
        cosmology: CosmologyType,
        z_l: ZType = None,
        z_s: ZType = None,
        x0: Annotated[
            Optional[Union[Tensor, float]], "X coordinate of the lens center", True
        ] = None,
        y0: Annotated[
            Optional[Union[Tensor, float]], "Y coordinate of the lens center", True
        ] = None,
        mass: Annotated[
            Optional[Union[Tensor, float]], "Mass of the lens", True
        ] = None,
        c: Annotated[
            Optional[Union[Tensor, float]], "Concentration parameter of the lens", True
        ] = None,
        s: Annotated[
            float,
            "Softening parameter to avoid singularities at the center of the lens",
        ] = 0.0,
        use_case: Annotated[
            Literal["batchable", "differentiable"], "the NFW/TNFW profile"
        ] = "batchable",
        name: NameType = None,
    ):
        """
        Initialize an instance of the NFW lens class.

        Parameters
        ----------
        name: str
            Name of the lens instance.

        cosmology: Cosmology
            An instance of the Cosmology class which contains
            information about the cosmological model and parameters.

        z_l: Optional[Union[Tensor, float]]
            Redshift of the lens. Default is None.

            *Unit: unitless*

        x0: Optional[Union[Tensor, float]]
            x-coordinate of the lens center in the lens plane.
                Default is None.

            *Unit: arcsec*

        y0: Optional[Union[Tensor, float]]
            y-coordinate of the lens center in the lens plane.
                Default is None.

            *Unit: arcsec*

        mass: Optional[Union[Tensor, float]]
            Mass of the lens. Default is None.

            *Unit: Msun*

        c: Optional[Union[Tensor, float]]
            Concentration parameter of the lens. Default is None.

            *Unit: unitless*

        s: float
            Softening parameter to avoid singularities at the center of the lens.
            Default is 0.0.

            *Unit: arcsec*

        """
        super().__init__(cosmology, z_l, name=name, z_s=z_s)

        self.x0 = Param("x0", x0, units="arcsec")
        self.y0 = Param("y0", y0, units="arcsec")
        self.mass = Param("mass", mass, units="Msun")
        self.c = Param("c", c, units="unitless")
        self.s = s
        if use_case == "batchable":
            self._f = func._f_batchable_nfw
            self._h = func._h_batchable_nfw
            self._g = func._g_batchable_nfw
        elif use_case == "differentiable":
            self._f = func._f_differentiable_nfw
            self._h = func._h_differentiable_nfw
            self._g = func._g_differentiable_nfw
        else:
            raise ValueError("use case should be one of: batchable, differentiable")

    @forward
    def get_scale_radius(
        self,
        z_l: Annotated[Tensor, "Param"],
        mass: Annotated[Tensor, "Param"],
        c: Annotated[Tensor, "Param"],
    ) -> Tensor:
        """
        Calculate the scale radius of the lens.

        Parameters
        ----------
        z_l: Tensor
            Redshift of the lens.

            *Unit: unitless*

        mass: Tensor
            Mass of the lens.

            *Unit: Msun*

        c: Tensor
            Concentration parameter of the lens.

            *Unit: unitless*

        Returns
        -------
        Tensor
            The scale radius of the lens in Mpc.

            *Unit: Mpc*

        """
        critical_density = self.cosmology.critical_density(z_l)
        return func.scale_radius_nfw(critical_density, mass, c, DELTA)

    @forward
    def get_scale_density(
        self,
        z_l: Annotated[Tensor, "Param"],
        c: Annotated[Tensor, "Param"],
    ) -> Tensor:
        """
        Calculate the scale density of the lens.

        Parameters
        ----------
        z_l: Tensor
            Redshift of the lens.

            *Unit: unitless*

        c: Tensor
            Concentration parameter of the lens.

            *Unit: unitless*

        Returns
        -------
        Tensor
            The scale density of the lens in solar masses per Mpc cubed.

            *Unit: Msun/Mpc^3*

        """
        critical_density = self.cosmology.critical_density(z_l)
        return func.scale_density_nfw(critical_density, c, DELTA)

    @forward
    def physical_deflection_angle(
        self,
        x: Tensor,
        y: Tensor,
        z_l: Annotated[Tensor, "Param"],
        x0: Annotated[Tensor, "Param"],
        y0: Annotated[Tensor, "Param"],
        mass: Annotated[Tensor, "Param"],
        c: Annotated[Tensor, "Param"],
    ) -> tuple[Tensor, Tensor]:
        """
        Compute the physical deflection angle.

        Parameters
        ----------
        x: Tensor
            x-coordinates in the lens plane.

            *Unit: arcsec*

        y: Tensor
            y-coordinates in the lens plane.

            *Unit: arcsec*

<<<<<<< HEAD
=======
        z_s: Tensor
            Redshifts of the sources.

            *Unit: unitless*

>>>>>>> d4b306d3
        Returns
        -------
        x_component: Tensor
            The x-component of the reduced deflection angle.

            *Unit: arcsec*

        y_component: Tensor
            The y-component of the reduced deflection angle.

            *Unit: arcsec*

        """
        d_l = self.cosmology.angular_diameter_distance(z_l)
        critical_density = self.cosmology.critical_density(z_l)
        return func.physical_deflection_angle_nfw(
            x0,
            y0,
            mass,
            c,
            critical_density,
            d_l,
            x,
            y,
            _h=self._h,
            DELTA=DELTA,
            s=self.s,
        )

    @forward
    def convergence(
        self,
        x: Tensor,
        y: Tensor,
        z_s: Annotated[Tensor, "Param"],
        z_l: Annotated[Tensor, "Param"],
        x0: Annotated[Tensor, "Param"],
        y0: Annotated[Tensor, "Param"],
        mass: Annotated[Tensor, "Param"],
        c: Annotated[Tensor, "Param"],
    ) -> Tensor:
        """
        Compute the convergence (dimensionless surface mass density).

        Parameters
        ----------
        x: Tensor
            x-coordinates in the lens plane.

            *Unit: arcsec*

        y: Tensor
            y-coordinates in the lens plane.

            *Unit: arcsec*

<<<<<<< HEAD
=======
        z_s: Tensor
            Redshifts of the sources.

            *Unit: unitless*

>>>>>>> d4b306d3
        Returns
        -------
        Tensor
            The convergence (dimensionless surface mass density).

            *Unit: unitless*

        """
        critical_surface_density = self.cosmology.critical_surface_density(z_l, z_s)
        critical_density = self.cosmology.critical_density(z_l)
        d_l = self.cosmology.angular_diameter_distance(z_l)
        return func.convergence_nfw(
            critical_surface_density,
            critical_density,
            x0,
            y0,
            mass,
            c,
            x,
            y,
            d_l,
            _f=self._f,
            DELTA=DELTA,
            s=self.s,
        )

    @forward
    def potential(
        self,
        x: Tensor,
        y: Tensor,
        z_s: Annotated[Tensor, "Param"],
        z_l: Annotated[Tensor, "Param"],
        x0: Annotated[Tensor, "Param"],
        y0: Annotated[Tensor, "Param"],
        mass: Annotated[Tensor, "Param"],
        c: Annotated[Tensor, "Param"],
    ) -> Tensor:
        """
        Compute the lensing potential.

        Parameters
        ----------
        x: Tensor
            x-coordinates in the lens plane.

            *Unit: arcsec*

        y: Tensor
            y-coordinates in the lens plane.

            *Unit: arcsec*

        Returns
        -------
        Tensor
            The lensing potential.

            *Unit: arcsec^2*

        """
        critical_surface_density = self.cosmology.critical_surface_density(z_l, z_s)
        critical_density = self.cosmology.critical_density(z_l)
        d_l = self.cosmology.angular_diameter_distance(z_l)
        return func.potential_nfw(
            critical_surface_density,
            critical_density,
            x0,
            y0,
            mass,
            c,
            d_l,
            x,
            y,
            _g=self._g,
            DELTA=DELTA,
            s=self.s,
        )<|MERGE_RESOLUTION|>--- conflicted
+++ resolved
@@ -275,14 +275,6 @@
 
             *Unit: arcsec*
 
-<<<<<<< HEAD
-=======
-        z_s: Tensor
-            Redshifts of the sources.
-
-            *Unit: unitless*
-
->>>>>>> d4b306d3
         Returns
         -------
         x_component: Tensor
@@ -339,14 +331,6 @@
 
             *Unit: arcsec*
 
-<<<<<<< HEAD
-=======
-        z_s: Tensor
-            Redshifts of the sources.
-
-            *Unit: unitless*
-
->>>>>>> d4b306d3
         Returns
         -------
         Tensor
