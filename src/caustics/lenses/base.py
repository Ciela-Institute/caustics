--- conflicted
+++ resolved
@@ -76,36 +76,27 @@
         else:
             raise ValueError("method should be one of: autograd, finitediff")
 
-<<<<<<< HEAD
-    @forward
-=======
-    @unpack
+    @forward
     def shear(
         self,
         x: Tensor,
         y: Tensor,
         z_s: Tensor,
-        *args,
-        params: Optional["Packed"] = None,
         method="autograd",
         pixelscale: Optional[Tensor] = None,
-        **kwargs,
     ):
         """
         General shear calculation for a lens model using the jacobian of the
         lens equation. Individual lenses may implement more efficient methods.
         """
-        A = self.jacobian_lens_equation(
-            x, y, z_s, params=params, method=method, pixelscale=pixelscale
-        )
+        A = self.jacobian_lens_equation(x, y, z_s, method=method, pixelscale=pixelscale)
         I = torch.eye(2, device=A.device, dtype=A.dtype).reshape(  # noqa E741
             *[1] * len(A.shape[:-2]), 2, 2
         )
         negPsi = 0.5 * (A[..., 0, 0] + A[..., 1, 1]).unsqueeze(-1).unsqueeze(-1) * I - A
         return 0.5 * (negPsi[..., 0, 0] - negPsi[..., 1, 1]), negPsi[..., 0, 1]
 
-    @unpack
->>>>>>> 3e6c45f0
+    @forward
     def magnification(
         self,
         x: Tensor,
