--- conflicted
+++ resolved
@@ -824,9 +824,6 @@
         ax, ay = self.reduced_deflection_angle(x, y, z_s, params)
         return x - ax, y - ay
 
-<<<<<<< HEAD
-    @unpack
-=======
     @staticmethod
     def _arcsec2_to_time(z_l, z_s, cosmology, params):
         """
@@ -837,8 +834,7 @@
         d_ls = cosmology.angular_diameter_distance_z1z2(z_l, z_s, params)
         return (1 + z_l) / c_Mpc_s * d_s * d_l / d_ls * arcsec_to_rad**2
 
-    @unpack(3)
->>>>>>> c49c36cd
+    @unpack
     def time_delay(
         self,
         x: Tensor,
@@ -846,12 +842,9 @@
         z_s: Tensor,
         *args,
         params: Optional["Packed"] = None,
-<<<<<<< HEAD
         z_l: Tensor = None,
-=======
         shapiro_time_delay: bool = True,
         geometric_time_delay: bool = True,
->>>>>>> c49c36cd
         **kwargs,
     ) -> Tensor:
         """
@@ -917,7 +910,7 @@
         z_s: Tensor,
         pixelscale: Tensor,
         *args,
-        params: Optional["Packed"] = None,
+        params: Optional[Packed] = None,
         **kwargs,
     ) -> tuple[tuple[Tensor, Tensor], tuple[Tensor, Tensor]]:
         """
