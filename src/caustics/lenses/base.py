# mypy: disable-error-code="call-overload"
from abc import abstractmethod
from typing import Optional, Union, Annotated, List
import warnings

import torch
from torch import Tensor
from caskade import Module, Param, forward

from ..cosmology import Cosmology
from .utils import magnification
from . import func

__all__ = ("ThinLens", "ThickLens")

CosmologyType = Annotated[
    Cosmology,
    "Cosmology object that encapsulates cosmological parameters and distances",
]
NameType = Annotated[Optional[str], "Name of the lens model"]
ZType = Annotated[
    Optional[Union[Tensor, float]], "The redshift of an object in the lens system", True
]
LensesType = Annotated[List["ThinLens"], "A list of ThinLens objects"]


class Lens(Module):
    """
    Base class for all lenses
    """

    def __init__(
        self, cosmology: CosmologyType, name: NameType = None, z_s: ZType = None
    ):
        """
        Initializes a new instance of the Lens class.

        Parameters
        ----------
        name: string
            The name of the lens model.

        cosmology: Cosmology
            An instance of a Cosmology class that describes the cosmological
            parameters of the model.

        z_s: ZType
            Redshift of the source. Needed for various lensing calculations so
            z_s is held by the lens object rather than the source object.
        """
        super().__init__(name)
        self.cosmology = cosmology
        self.z_s = Param("z_s", z_s, units="unitless", valid=(0, None))

    @forward
    def jacobian_lens_equation(
        self,
        x: Tensor,
        y: Tensor,
        method="autograd",
        pixelscale=None,
        **kwargs,
    ) -> tuple[tuple[Tensor, Tensor], tuple[Tensor, Tensor]]:
        """
        Return the jacobian of the lensing equation at specified points.
        This equates to a (2,2) matrix at each (x,y) point.

        method: autograd or fft
        """

        if method == "autograd":
            return self._jacobian_lens_equation_autograd(x, y, **kwargs)
        elif method == "finitediff":
            if pixelscale is None:
                raise ValueError(
                    "Finite differences lensing jacobian requires regular grid "
                    "and known pixelscale. "
                    "Please include the pixelscale argument"
                )
            return self._jacobian_lens_equation_finitediff(x, y, pixelscale, **kwargs)
        else:
            raise ValueError("method should be one of: autograd, finitediff")

    @forward
    def shear(
        self,
        x: Tensor,
        y: Tensor,
        method="autograd",
        pixelscale: Optional[Tensor] = None,
    ):
        """
        General shear calculation for a lens model using the jacobian of the
        lens equation. Individual lenses may implement more efficient methods.
        """
        A = self.jacobian_lens_equation(x, y, method=method, pixelscale=pixelscale)
        I = torch.eye(2, device=A.device, dtype=A.dtype).reshape(  # noqa E741
            *[1] * len(A.shape[:-2]), 2, 2
        )
        negPsi = 0.5 * (A[..., 0, 0] + A[..., 1, 1]).unsqueeze(-1).unsqueeze(-1) * I - A
        return 0.5 * (negPsi[..., 0, 0] - negPsi[..., 1, 1]), negPsi[..., 0, 1]

    @forward
    def magnification(
        self,
        x: Tensor,
        y: Tensor,
        z_s: Annotated[Tensor, "Param"],
    ) -> Tensor:
        """
        Compute the gravitational magnification at the given coordinates.

        Parameters
        ----------
        x: Tensor
            Tensor of x coordinates in the lens plane.

            *Unit: arcsec*

        y: Tensor
            Tensor of y coordinates in the lens plane.

            *Unit: arcsec*

        params: Packed, optional
            Dynamic parameter container for the lens model. Defaults to None.

        Returns
        -------
        Tensor
            Gravitational magnification at the given coordinates.

            *Unit: unitless*

        """
        return magnification(self.raytrace, x, y)

    @forward
    def forward_raytrace(
        self,
        bx: Tensor,
        by: Tensor,
        epsilon: float = 1e-3,
        x0: Optional[Tensor] = None,
        y0: Optional[Tensor] = None,
        fov: float = 5.0,
        divisions: int = 100,
    ) -> tuple[Tensor, Tensor]:
        """
        Perform a forward ray-tracing operation which maps from the source plane
        to the image plane.

        Parameters
        ----------
        bx: Tensor
            Tensor of x coordinate in the source plane.

            *Unit: arcsec*

        by: Tensor
            Tensor of y coordinate in the source plane.

            *Unit: arcsec*

        z_s: Tensor
            Tensor of source redshifts.

            *Unit: unitless*

        params: Packed, optional
            Dynamic parameter container for the lens model. Defaults to None.

        epsilon: Tensor
            maximum distance between two images (arcsec) before they are
            considered the same image.

            *Unit: arcsec*

        fov: float
            the field of view in which the initial random samples are taken.

            *Unit: arcsec*

        divisions: int
            the number of divisions of the fov on each axis when constructing
            the grid to perform in the triangle search.

        Returns
        -------
        x_component: Tensor
            x-coordinate Tensor of the ray-traced light rays

            *Unit: arcsec*

        y_component: Tensor
            y-coordinate Tensor of the ray-traced light rays

            *Unit: arcsec*
        """
        if x0 is None:
            x0 = torch.zeros((), device=bx.device, dtype=bx.dtype)
        if y0 is None:
            y0 = torch.zeros((), device=by.device, dtype=by.dtype)

        return func.forward_raytrace(
            torch.stack((bx, by)), self.raytrace, x0, y0, fov, divisions, epsilon
        )


class ThickLens(Lens):
    """
    Base class for modeling gravitational lenses that cannot be
    treated using the thin lens approximation.
    It is an abstract class and should be subclassed
    for different types of lens models.

    Attributes
    ----------
    cosmology: Cosmology
        An instance of a Cosmology class that describes
        the cosmological parameters of the model.
    """

    @forward
    def reduced_deflection_angle(
        self,
        x: Tensor,
        y: Tensor,
        **kwargs,
    ) -> tuple[Tensor, Tensor]:
        """
        ThickLens objects do not have a reduced deflection angle
        since the distance D_ls is undefined

        Parameters
        ----------
        x: Tensor
            Tensor of x coordinates in the lens plane.

            *Unit: arcsec*

        y: Tensor
            Tensor of y coordinates in the lens plane.

            *Unit: unitless*

        params: Packed, optional
            Dynamic parameter container for the lens model. Defaults to None.

        Raises
        ------
        NotImplementedError
        """
        warnings.warn(
            "ThickLens objects do not have a reduced deflection angle "
            "since they have no unique lens redshift. "
            "The distance D_{ls} is undefined in the equation "
            "$\\alpha_{reduced} = \\frac{D_{ls}}{D_s}\\alpha_{physical}$."
            "See `effective_reduced_deflection_angle`. "
            "Now using effective_reduced_deflection_angle, "
            "please switch functions to remove this warning"
        )
        return self.effective_reduced_deflection_angle(x, y, **kwargs)

    @forward
    def effective_reduced_deflection_angle(
        self,
        x: Tensor,
        y: Tensor,
        **kwargs,
    ) -> tuple[Tensor, Tensor]:
        """ThickLens objects do not have a reduced deflection angle since the
        distance D_ls is undefined. Instead we define an effective
        reduced deflection angle by simply assuming the relation
        $\alpha = \theta - \beta$ holds, where $\alpha$ is the
        effective reduced deflection angle, $\theta$ are the observed
        angular coordinates, and $\beta$ are the angular coordinates
        to the source plane.

        Parameters
        ----------
        x: Tensor
            Tensor of x coordinates in the lens plane.

            *Unit: arcsec*

        y: Tensor
            Tensor of y coordinates in the lens plane.

            *Unit: arcsec*

        z_s: Tensor
            Tensor of source redshifts.

            *Unit: unitless*

        params: Packed, optional
            Dynamic parameter container for the lens model. Defaults to None.

        """
        bx, by = self.raytrace(x, y, **kwargs)
        return x - bx, y - by

    @forward
    def physical_deflection_angle(
        self,
        x: Tensor,
        y: Tensor,
        *args,
        **kwargs,
    ) -> tuple[Tensor, Tensor]:
        """Physical deflection angles are computed with respect to a lensing
        plane. ThickLens objects have no unique definition of a lens
        plane and so cannot compute a physical_deflection_angle

        Parameters
        ----------
        x: Tensor
            Tensor of x coordinates in the lens plane.

            *Unit: arcsec*

        y: Tensor
            Tensor of y coordinates in the lens plane.

            *Unit: arcsec*

        z_s: Tensor
            Tensor of source redshifts.

            *Unit: unitless*

        params: Packed, optional
            Dynamic parameter container for the lens model. Defaults to None.

        Returns
        -------
        x_component: Tensor
            Deflection Angle in x direction.

            *Unit: arcsec*

        y_component: Tensor
            Deflection Angle in y direction.

            *Unit: arcsec*

        """
        raise NotImplementedError(
            "Physical deflection angles are computed with respect to a lensing plane. "
            "ThickLens objects have no unique definition of a lens plane "
            "and so cannot compute a physical_deflection_angle"
        )

    @abstractmethod
    @forward
    def raytrace(
        self,
        x: Tensor,
        y: Tensor,
        *args,
        **kwargs,
    ) -> tuple[Tensor, Tensor]:
        """Performs ray tracing by computing the angular position on the
        source plance associated with a given input observed angular
        coordinate x,y.

        Parameters
        ----------
        x: Tensor
            Tensor of x coordinates in the lens plane.

            *Unit: arcsec*

        y: Tensor
            Tensor of y coordinates in the lens plane.

            *Unit: arcsec*

        Returns
        -------
        x: Tensor
            x coordinate Tensor of the ray-traced light rays

            *Unit: arcsec*

        y: Tensor
            y coordinate Tensor of the ray-traced light rays

            *Unit: arcsec*

        """
        ...

    @abstractmethod
    @forward
    def surface_density(
        self,
        x: Tensor,
        y: Tensor,
        *args,
        **kwargs,
    ) -> Tensor:
        """
        Computes the projected mass density at given coordinates.

        Parameters
        ----------
        x: Tensor
            Tensor of x coordinates in the lens plane.

            *Unit: arcsec*

        y: Tensor
            Tensor of y coordinates in the lens plane.

            *Unit: arcsec*

        Returns
        -------
        Tensor
            The projected mass density at the given coordinates
            in units of solar masses per square Mpc.

            *Unit: Msun/Mpc^2*

        """
        ...

    @abstractmethod
    @forward
    def time_delay(
        self,
        x: Tensor,
        y: Tensor,
        *args,
        **kwargs,
    ) -> Tensor:
        """
        Computes the gravitational time delay at given coordinates.

        Parameters
        ----------
        x: Tensor
            Tensor of x coordinates in the lens plane.

            *Unit: arcsec*

        y: Tensor
            Tensor of y coordinates in the lens plane.

            *Unit: arcsec*

        Returns
        -------
        Tensor
            The gravitational time delay at the given coordinates.

            *Unit: seconds*

        """
        ...

    @forward
    def _jacobian_effective_deflection_angle_finitediff(
        self,
        x: Tensor,
        y: Tensor,
        pixelscale: Tensor,
    ) -> tuple[tuple[Tensor, Tensor], tuple[Tensor, Tensor]]:
        """
        Return the jacobian of the effective reduced deflection angle vector field.
        This equates to a (2,2) matrix at each (x,y) point.
        """
        # Compute deflection angles
        ax, ay = self.effective_reduced_deflection_angle(x, y)

        # Build Jacobian
        J = torch.zeros((*ax.shape, 2, 2), device=ax.device, dtype=ax.dtype)
        J[..., 0, 1], J[..., 0, 0] = torch.gradient(ax, spacing=pixelscale)
        J[..., 1, 1], J[..., 1, 0] = torch.gradient(ay, spacing=pixelscale)
        return J

    @forward
    def _jacobian_effective_deflection_angle_autograd(
        self,
        x: Tensor,
        y: Tensor,
        chunk_size: int = 10000,
    ) -> tuple[tuple[Tensor, Tensor], tuple[Tensor, Tensor]]:
        """
        Return the jacobian of the effective reduced deflection angle vector field.
        This equates to a (2,2) matrix at each (x,y) point.
        """
<<<<<<< HEAD
        J = torch.vmap(
            torch.func.jacfwd(
                self.effective_reduced_deflection_angle,
                argnums=(0, 1),
                randomness="different",
            ),
            in_dims=(0, 0, None),
            chunk_size=chunk_size,
        )(x.flatten(), y.flatten(), z_s)
        J = torch.stack([torch.stack(Jrow, dim=-1) for Jrow in J], dim=-2)
        return J.reshape(*x.shape, 2, 2)
=======

        # Build Jacobian
        J = torch.zeros((*x.shape, 2, 2), device=x.device, dtype=x.dtype)

        # Compute deflection angle gradients
        dax_dx = torch.func.grad(
            lambda *a: self.effective_reduced_deflection_angle(*a)[0], argnums=0
        )
        J[..., 0, 0] = torch.vmap(dax_dx, chunk_size=chunk_size)(
            x.flatten(), y.flatten()
        ).reshape(x.shape)

        dax_dy = torch.func.grad(
            lambda *a: self.effective_reduced_deflection_angle(*a)[0], argnums=1
        )
        J[..., 0, 1] = torch.vmap(dax_dy, chunk_size=chunk_size)(
            x.flatten(), y.flatten()
        ).reshape(x.shape)

        day_dx = torch.func.grad(
            lambda *a: self.effective_reduced_deflection_angle(*a)[1], argnums=0
        )
        J[..., 1, 0] = torch.vmap(day_dx, chunk_size=chunk_size)(
            x.flatten(), y.flatten()
        ).reshape(x.shape)

        day_dy = torch.func.grad(
            lambda *a: self.effective_reduced_deflection_angle(*a)[1], argnums=1
        )
        J[..., 1, 1] = torch.vmap(day_dy, chunk_size=chunk_size)(
            x.flatten(), y.flatten()
        ).reshape(x.shape)

        return J.detach()
>>>>>>> 75105e53

    @forward
    def jacobian_effective_deflection_angle(
        self,
        x: Tensor,
        y: Tensor,
        method="autograd",
        pixelscale=None,
        **kwargs,
    ) -> tuple[tuple[Tensor, Tensor], tuple[Tensor, Tensor]]:
        """
        Return the jacobian of the effective reduced deflection angle vector field.
        This equates to a (2,2) matrix at each (x,y) point.

        method: autograd or fft
        """

        if method == "autograd":
            return self._jacobian_effective_deflection_angle_autograd(x, y, **kwargs)
        elif method == "finitediff":
            if pixelscale is None:
                raise ValueError(
                    "Finite differences lensing jacobian requires "
                    "regular grid and known pixelscale. "
                    "Please include the pixelscale argument"
                )
            return self._jacobian_effective_deflection_angle_finitediff(
                x, y, pixelscale, **kwargs
            )
        else:
            raise ValueError("method should be one of: autograd, finitediff")

    @forward
    def _jacobian_lens_equation_finitediff(
        self,
        x: Tensor,
        y: Tensor,
        pixelscale: Tensor,
        **kwargs,
    ) -> tuple[tuple[Tensor, Tensor], tuple[Tensor, Tensor]]:
        """
        Return the jacobian of the lensing equation at specified points.
        This equates to a (2,2) matrix at each (x,y) point.
        """
        # Build Jacobian
        J = self._jacobian_effective_deflection_angle_finitediff(
            x, y, pixelscale, **kwargs
        )
        return torch.eye(2).to(J.device) - J

    @forward
    def _jacobian_lens_equation_autograd(
        self,
        x: Tensor,
        y: Tensor,
        **kwargs,
    ) -> tuple[tuple[Tensor, Tensor], tuple[Tensor, Tensor]]:
        """
        Return the jacobian of the lensing equation at specified points.
        This equates to a (2,2) matrix at each (x,y) point.
        """
        # Build Jacobian
        J = self._jacobian_effective_deflection_angle_autograd(x, y, **kwargs)
        return torch.eye(2).to(J.device) - J.detach()

    @forward
    def effective_convergence_div(
        self,
        x: Tensor,
        y: Tensor,
        **kwargs,
    ) -> Tensor:
        """
        Using the divergence of the effective reduced delfection angle
        we can compute the divergence component of the effective convergence field.
        This field produces a single plane convergence field
        which reproduces as much of the deflection field
        as possible for a single plane.

        See: https://arxiv.org/pdf/2006.07383.pdf
        see also the `effective_convergence_curl` method.
        """
        J = self.jacobian_effective_deflection_angle(x, y, **kwargs)
        return 0.5 * (J[..., 0, 0] + J[..., 1, 1])

    @forward
    def effective_convergence_curl(
        self,
        x: Tensor,
        y: Tensor,
        **kwargs,
    ) -> Tensor:
        """
        Use the curl of the effective reduced deflection angle vector field
        to compute an effective convergence which derives specifically
        from the curl of the deflection field.
        This field is purely a result of multiplane lensing
        and cannot occur in single plane lensing.

        See: https://arxiv.org/pdf/2006.07383.pdf
        """
        J = self.jacobian_effective_deflection_angle(x, y, **kwargs)
        return 0.5 * (J[..., 1, 0] - J[..., 0, 1])


class ThinLens(Lens):
    """Base class for thin gravitational lenses.

    This class provides an interface for thin gravitational lenses,
    i.e., lenses that can be modeled using the thin lens
    approximation.  The class provides methods to compute several
    lensing quantities such as the deflection angle, convergence,
    potential, surface mass density, and gravitational time delay.

    Attributes
    ----------
    name: string
        Name of the lens model.

    cosmology: Cosmology
        Cosmology object that encapsulates cosmological parameters and distances.

    z_l: (Optional[Tensor], optional)
        Redshift of the lens. Defaults to None.

        *Unit: unitless*

    """

    def __init__(
        self,
        cosmology: CosmologyType,
        z_l: ZType = None,
        z_s: ZType = None,
        name: NameType = None,
    ):
        super().__init__(cosmology=cosmology, name=name, z_s=z_s)
        self.z_l = Param("z_l", z_l, units="unitless", valid=(0, None))

    @forward
    def reduced_deflection_angle(
        self,
        x: Tensor,
        y: Tensor,
        z_s: Annotated[Tensor, "Param"],
        z_l: Annotated[Tensor, "Param"],
    ) -> tuple[Tensor, Tensor]:
        """
        Computes the reduced deflection angle of the lens at given coordinates [arcsec].

        Parameters
        ----------
        x: Tensor
            Tensor of x coordinates in the lens plane.

            *Unit: arcsec*

        y: Tensor
            Tensor of y coordinates in the lens plane.

            *Unit: arcsec*

        Returns
        --------
        x_component: Tensor
            Deflection Angle in the x-direction.

            *Unit: arcsec*

        y_component: Tensor
            Deflection Angle in the y-direction.

            *Unit: arcsec*

        """
<<<<<<< HEAD
        ax, ay = torch.vmap(
            torch.func.grad(self.potential, (0, 1)),
            in_dims=(0, 0, None),
            chunk_size=10000,
        )(x.flatten(), y.flatten(), z_s)
        return ax.reshape(x.shape), ay.reshape(y.shape)
=======
        d_s = self.cosmology.angular_diameter_distance(z_s)
        d_ls = self.cosmology.angular_diameter_distance_z1z2(z_l, z_s)
        deflection_angle_x, deflection_angle_y = self.physical_deflection_angle(x, y)
        return func.reduced_from_physical_deflection_angle(
            deflection_angle_x, deflection_angle_y, d_s, d_ls
        )
>>>>>>> 75105e53

    @forward
    def physical_deflection_angle(
        self,
        x: Tensor,
        y: Tensor,
        z_s: Annotated[Tensor, "Param"],
        z_l: Annotated[Tensor, "Param"],
    ) -> tuple[Tensor, Tensor]:
        """
        Computes the physical deflection angle immediately after passing through this lens's plane.

        Parameters
        ----------
        x: Tensor
            Tensor of x coordinates in the lens plane.

            *Unit: arcsec*

        y: Tensor
            Tensor of y coordinates in the lens plane.

            *Unit: arcsec*

        Returns
        -------
        x_component: Tensor
            Deflection Angle in x-direction.

            *Unit: arcsec*

        y_component: Tensor
            Deflection Angle in y-direction.

            *Unit: arcsec*

        """
        d_s = self.cosmology.angular_diameter_distance(z_s)
        d_ls = self.cosmology.angular_diameter_distance_z1z2(z_l, z_s)
        deflection_angle_x, deflection_angle_y = self.reduced_deflection_angle(x, y)
        return func.physical_from_reduced_deflection_angle(
            deflection_angle_x, deflection_angle_y, d_s, d_ls
        )

    @abstractmethod
    @forward
    def convergence(
        self,
        x: Tensor,
        y: Tensor,
        *args,
        **kwargs,
    ) -> Tensor:
        """
        Computes the convergence of the lens at given coordinates.

        Parameters
        ----------
        x: Tensor
            Tensor of x coordinates in the lens plane.

            *Unit: arcsec*

        y: Tensor
            Tensor of y coordinates in the lens plane.

            *Unit: arcsec*

        z_s: Tensor
            Tensor of source redshifts.

            *Unit: unitless*

        params: (Packed, optional)
            Dynamic parameter container for the lens model. Defaults to None.

        Returns
        -------
        Tensor
            Dimensionless convergence, normalized by the critical surface density at the lens plane

            *Unit: unitless*

        """
        Psi_H = torch.vmap(
            torch.func.hessian(self.potential, (0, 1)),
            in_dims=(0, 0, None),
            chunk_size=10000,
        )(x.flatten(), y.flatten(), z_s)
        Psi_H = torch.stack([torch.stack(Hrow, dim=-1) for Hrow in Psi_H], dim=-2)
        Psi_H = Psi_H.reshape(*x.shape, 2, 2)
        return 0.5 * (Psi_H[..., 0, 0] + Psi_H[..., 1, 1]).reshape(x.shape)

    @abstractmethod
    @forward
    def potential(
        self,
        x: Tensor,
        y: Tensor,
        *args,
        **kwargs,
    ) -> Tensor:
        """
        Computes the gravitational lensing potential at given coordinates.

        Parameters
        ----------
        x: Tensor
            Tensor of x coordinates in the lens plane.

            *Unit: arcsec*

        y: Tensor
            Tensor of y coordinates in the lens plane.

            *Unit: arcsec*

        z_s: Tensor
            Tensor of source redshifts.

            *Unit: unitless*

        params: (Packed, optional)
            Dynamic parameter container for the lens model. Defaults to None.

        Returns
        -------
        Tensor
            Gravitational lensing potential at the given coordinates in arcsec^2.

            *Unit: arsec^2*

        """
        ...

    @forward
    def surface_density(
        self,
        x: Tensor,
        y: Tensor,
        z_s: Annotated[Tensor, "Param"],
        z_l: Annotated[Tensor, "Param"],
    ) -> Tensor:
        """
        Computes the surface mass density of the lens at given coordinates.

        Parameters
        ----------
        x: Tensor
            Tensor of x coordinates in the lens plane.

            *Unit: arcsec*

        y: Tensor
            Tensor of y coordinates in the lens plane.

            *Unit: arcsec*

        z_s: Tensor
            Tensor of source redshifts.

            *Unit: unitless*

        params: (Packed, optional)
            Dynamic parameter container for the lens model. Defaults to None.

        Returns
        -------
        Tensor
            Surface mass density at the given coordinates in solar masses per Mpc^2.

            *Unit: Msun/Mpc^2*

        """
        critical_surface_density = self.cosmology.critical_surface_density(z_l, z_s)
        return self.convergence(x, y, z_s) * critical_surface_density  # fmt: skip

    @forward
    def raytrace(
        self,
        x: Tensor,
        y: Tensor,
        **kwargs,
    ) -> tuple[Tensor, Tensor]:
        """
        Perform a ray-tracing operation by subtracting
        the deflection angles from the input coordinates.

        Parameters
        ----------
        x: Tensor
            Tensor of x coordinates in the lens plane.

            *Unit: arcsec*

        y: Tensor
            Tensor of y coordinates in the lens plane.

            *Unit: arcsec*

        Returns
        -------
        x_component: Tensor
            Deflection Angle in x direction.

            *Unit: arcsec*

        y_component: Tensor
            Deflection Angle in y direction.

            *Unit: arcsec*

        """
        ax, ay = self.reduced_deflection_angle(x, y, **kwargs)
        return x - ax, y - ay

    @forward
    def _arcsec2_to_days(
        self, z_s: Annotated[Tensor, "Param"], z_l: Annotated[Tensor, "Param"]
    ):
        """
        This method is used by :func:`caustics.lenses.ThinLens.time_delay` to
        convert arcsec^2 to days in the context of gravitational time delays.
        """
        d_l = self.cosmology.angular_diameter_distance(z_l)
        d_s = self.cosmology.angular_diameter_distance(z_s)
        d_ls = self.cosmology.angular_diameter_distance_z1z2(z_l, z_s)
        return func.time_delay_arcsec2_to_days(d_l, d_s, d_ls, z_l)

    @forward
    def time_delay(
        self,
        x: Tensor,
        y: Tensor,
        shapiro_time_delay: bool = True,
        geometric_time_delay: bool = True,
    ) -> Tensor:
        """
        Computes the gravitational time delay for light passing through the lens at given coordinates.

        This time delay is induced by the photons traveling through a gravitational potential well (Shapiro time delay) plus the effect of the increased path length that the photons must traverse (geometric time delay).
        The main equation involved here is the following:

        .. math::

            \\Delta t = \\frac{1 + z_l}{c} \\frac{D_s}{D_l D_{ls}} \\left[ \\frac{1}{2}|\\vec{\\alpha}(\\vec{\\theta})|^2 - \\psi(\\vec{\\theta}) \\right]

        where :math:`\\vec{\\alpha}(\\vec{\\theta})` is the deflection angle,
        :math:`\\psi(\\vec{\\theta})` is the lensing potential,
        :math:`D_l` is the comoving distance to the lens,
        :math:`D_s` is the comoving distance to the source,
        and :math:`D_{ls}` is the comoving distance between the lens and the source. In the above equation, the first term is the geometric time delay and the second term is the gravitational time delay.

        Parameters
        ----------
        x: Tensor
            Tensor of x coordinates in the lens plane.

            *Unit: arcsec*

        y: Tensor
            Tensor of y coordinates in the lens plane.

            *Unit: arcsec*

        shapiro_time_delay: bool
            Whether to include the Shapiro time delay component.

        geometric_time_delay: bool
            Whether to include the geometric time delay component.

        Returns
        -------
        Tensor
            Time delay at the given coordinates.

            *Unit: days*

        References
        ----------
        1. Irwin I. Shapiro (1964). "Fourth Test of General Relativity". Physical Review Letters. 13 (26): 789-791
        2. Refsdal, S. (1964). "On the possibility of determining Hubble's parameter and the masses of galaxies from the gravitational lens effect". Monthly Notices of the Royal Astronomical Society. 128 (4): 307-310.
        """
        TD = torch.zeros_like(x)

        if shapiro_time_delay:
            potential = self.potential(x, y)
            TD = TD - potential
        if geometric_time_delay:
            ax, ay = self.reduced_deflection_angle(x, y)
            fp = 0.5 * (ax**2 + ay**2)
            TD = TD + fp

        factor = self._arcsec2_to_days()

        return factor * TD

    @forward
    def _jacobian_deflection_angle_finitediff(
        self,
        x: Tensor,
        y: Tensor,
        pixelscale: Tensor,
    ) -> tuple[tuple[Tensor, Tensor], tuple[Tensor, Tensor]]:
        """
        Return the jacobian of the deflection angle vector.
        This equates to a (2,2) matrix at each (x,y) point.
        """
        # Compute deflection angles
        ax, ay = self.reduced_deflection_angle(x, y)

        # Build Jacobian
        J = torch.zeros((*ax.shape, 2, 2), device=ax.device, dtype=ax.dtype)
        J[..., 0, 1], J[..., 0, 0] = torch.gradient(ax, spacing=pixelscale)
        J[..., 1, 1], J[..., 1, 0] = torch.gradient(ay, spacing=pixelscale)
        return J

    @forward
    def _jacobian_deflection_angle_autograd(
        self,
        x: Tensor,
        y: Tensor,
        chunk_size: int = 10000,
    ) -> tuple[tuple[Tensor, Tensor], tuple[Tensor, Tensor]]:
        """
        Return the jacobian of the deflection angle vector.
        This equates to a (2,2) matrix at each (x,y) point.
        """
        # Compute deflection angle gradients
<<<<<<< HEAD
        J = torch.vmap(
            torch.func.jacfwd(
                self.reduced_deflection_angle, argnums=(0, 1), randomness="different"
            ),
            in_dims=(0, 0, None),
            chunk_size=chunk_size,
        )(x.flatten(), y.flatten(), z_s)
        J = torch.stack([torch.stack(Jrow, dim=-1) for Jrow in J], dim=-2)
        return J.reshape(*x.shape, 2, 2)
=======
        dax_dx = torch.func.grad(
            lambda *a: self.reduced_deflection_angle(*a)[0], argnums=0
        )
        J[..., 0, 0] = torch.vmap(dax_dx, chunk_size=chunk_size)(
            x.flatten(), y.flatten()
        ).reshape(x.shape)

        dax_dy = torch.func.grad(
            lambda *a: self.reduced_deflection_angle(*a)[0], argnums=1
        )
        J[..., 0, 1] = torch.vmap(dax_dy, chunk_size=chunk_size)(
            x.flatten(), y.flatten()
        ).reshape(x.shape)

        day_dx = torch.func.grad(
            lambda *a: self.reduced_deflection_angle(*a)[1], argnums=0
        )
        J[..., 1, 0] = torch.vmap(day_dx, chunk_size=chunk_size)(
            x.flatten(), y.flatten()
        ).reshape(x.shape)

        day_dy = torch.func.grad(
            lambda *a: self.reduced_deflection_angle(*a)[1], argnums=1
        )
        J[..., 1, 1] = torch.vmap(day_dy, chunk_size=chunk_size)(
            x.flatten(), y.flatten()
        ).reshape(x.shape)

        return J.detach()
>>>>>>> 75105e53

    @forward
    def jacobian_deflection_angle(
        self,
        x: Tensor,
        y: Tensor,
        method="autograd",
        pixelscale=None,
        chunk_size: int = 10000,
    ) -> tuple[tuple[Tensor, Tensor], tuple[Tensor, Tensor]]:
        """
        Return the jacobian of the deflection angle vector.
        This equates to a (2,2) matrix at each (x,y) point.

        method: autograd or fft
        """

        if method == "autograd":
            return self._jacobian_deflection_angle_autograd(x, y, chunk_size)
        elif method == "finitediff":
            if pixelscale is None:
                raise ValueError(
                    "Finite differences lensing jacobian requires regular grid "
                    "and known pixelscale. Please include the pixelscale argument"
                )
            return self._jacobian_deflection_angle_finitediff(x, y, pixelscale)
        else:
            raise ValueError("method should be one of: autograd, finitediff")

    @forward
    def _jacobian_lens_equation_finitediff(
        self,
        x: Tensor,
        y: Tensor,
        pixelscale: Tensor,
        **kwargs,
    ) -> tuple[tuple[Tensor, Tensor], tuple[Tensor, Tensor]]:
        """
        Return the jacobian of the lensing equation at specified points.
        This equates to a (2,2) matrix at each (x,y) point.
        """
        # Build Jacobian
        J = self._jacobian_deflection_angle_finitediff(x, y, pixelscale, **kwargs)
        return torch.eye(2).to(J.device) - J

    @forward
    def _jacobian_lens_equation_autograd(
        self,
        x: Tensor,
        y: Tensor,
        **kwargs,
    ) -> tuple[tuple[Tensor, Tensor], tuple[Tensor, Tensor]]:
        """
        Return the jacobian of the lensing equation at specified points.
        This equates to a (2,2) matrix at each (x,y) point.
        """
        # Build Jacobian
        J = self._jacobian_deflection_angle_autograd(x, y, **kwargs)
        return torch.eye(2).to(J.device) - J.detach()<|MERGE_RESOLUTION|>--- conflicted
+++ resolved
@@ -105,7 +105,6 @@
         self,
         x: Tensor,
         y: Tensor,
-        z_s: Annotated[Tensor, "Param"],
     ) -> Tensor:
         """
         Compute the gravitational magnification at the given coordinates.
@@ -161,14 +160,6 @@
             Tensor of y coordinate in the source plane.
 
             *Unit: arcsec*
-
-        z_s: Tensor
-            Tensor of source redshifts.
-
-            *Unit: unitless*
-
-        params: Packed, optional
-            Dynamic parameter container for the lens model. Defaults to None.
 
         epsilon: Tensor
             maximum distance between two images (arcsec) before they are
@@ -289,14 +280,6 @@
 
             *Unit: arcsec*
 
-        z_s: Tensor
-            Tensor of source redshifts.
-
-            *Unit: unitless*
-
-        params: Packed, optional
-            Dynamic parameter container for the lens model. Defaults to None.
-
         """
         bx, by = self.raytrace(x, y, **kwargs)
         return x - bx, y - by
@@ -324,14 +307,6 @@
             Tensor of y coordinates in the lens plane.
 
             *Unit: arcsec*
-
-        z_s: Tensor
-            Tensor of source redshifts.
-
-            *Unit: unitless*
-
-        params: Packed, optional
-            Dynamic parameter container for the lens model. Defaults to None.
 
         Returns
         -------
@@ -492,54 +467,16 @@
         Return the jacobian of the effective reduced deflection angle vector field.
         This equates to a (2,2) matrix at each (x,y) point.
         """
-<<<<<<< HEAD
         J = torch.vmap(
             torch.func.jacfwd(
                 self.effective_reduced_deflection_angle,
                 argnums=(0, 1),
                 randomness="different",
             ),
-            in_dims=(0, 0, None),
             chunk_size=chunk_size,
-        )(x.flatten(), y.flatten(), z_s)
+        )(x.flatten(), y.flatten())
         J = torch.stack([torch.stack(Jrow, dim=-1) for Jrow in J], dim=-2)
         return J.reshape(*x.shape, 2, 2)
-=======
-
-        # Build Jacobian
-        J = torch.zeros((*x.shape, 2, 2), device=x.device, dtype=x.dtype)
-
-        # Compute deflection angle gradients
-        dax_dx = torch.func.grad(
-            lambda *a: self.effective_reduced_deflection_angle(*a)[0], argnums=0
-        )
-        J[..., 0, 0] = torch.vmap(dax_dx, chunk_size=chunk_size)(
-            x.flatten(), y.flatten()
-        ).reshape(x.shape)
-
-        dax_dy = torch.func.grad(
-            lambda *a: self.effective_reduced_deflection_angle(*a)[0], argnums=1
-        )
-        J[..., 0, 1] = torch.vmap(dax_dy, chunk_size=chunk_size)(
-            x.flatten(), y.flatten()
-        ).reshape(x.shape)
-
-        day_dx = torch.func.grad(
-            lambda *a: self.effective_reduced_deflection_angle(*a)[1], argnums=0
-        )
-        J[..., 1, 0] = torch.vmap(day_dx, chunk_size=chunk_size)(
-            x.flatten(), y.flatten()
-        ).reshape(x.shape)
-
-        day_dy = torch.func.grad(
-            lambda *a: self.effective_reduced_deflection_angle(*a)[1], argnums=1
-        )
-        J[..., 1, 1] = torch.vmap(day_dy, chunk_size=chunk_size)(
-            x.flatten(), y.flatten()
-        ).reshape(x.shape)
-
-        return J.detach()
->>>>>>> 75105e53
 
     @forward
     def jacobian_effective_deflection_angle(
@@ -684,8 +621,6 @@
         self,
         x: Tensor,
         y: Tensor,
-        z_s: Annotated[Tensor, "Param"],
-        z_l: Annotated[Tensor, "Param"],
     ) -> tuple[Tensor, Tensor]:
         """
         Computes the reduced deflection angle of the lens at given coordinates [arcsec].
@@ -715,21 +650,11 @@
             *Unit: arcsec*
 
         """
-<<<<<<< HEAD
         ax, ay = torch.vmap(
             torch.func.grad(self.potential, (0, 1)),
-            in_dims=(0, 0, None),
             chunk_size=10000,
-        )(x.flatten(), y.flatten(), z_s)
+        )(x.flatten(), y.flatten())
         return ax.reshape(x.shape), ay.reshape(y.shape)
-=======
-        d_s = self.cosmology.angular_diameter_distance(z_s)
-        d_ls = self.cosmology.angular_diameter_distance_z1z2(z_l, z_s)
-        deflection_angle_x, deflection_angle_y = self.physical_deflection_angle(x, y)
-        return func.reduced_from_physical_deflection_angle(
-            deflection_angle_x, deflection_angle_y, d_s, d_ls
-        )
->>>>>>> 75105e53
 
     @forward
     def physical_deflection_angle(
@@ -798,14 +723,6 @@
 
             *Unit: arcsec*
 
-        z_s: Tensor
-            Tensor of source redshifts.
-
-            *Unit: unitless*
-
-        params: (Packed, optional)
-            Dynamic parameter container for the lens model. Defaults to None.
-
         Returns
         -------
         Tensor
@@ -816,9 +733,8 @@
         """
         Psi_H = torch.vmap(
             torch.func.hessian(self.potential, (0, 1)),
-            in_dims=(0, 0, None),
             chunk_size=10000,
-        )(x.flatten(), y.flatten(), z_s)
+        )(x.flatten(), y.flatten())
         Psi_H = torch.stack([torch.stack(Hrow, dim=-1) for Hrow in Psi_H], dim=-2)
         Psi_H = Psi_H.reshape(*x.shape, 2, 2)
         return 0.5 * (Psi_H[..., 0, 0] + Psi_H[..., 1, 1]).reshape(x.shape)
@@ -847,14 +763,6 @@
 
             *Unit: arcsec*
 
-        z_s: Tensor
-            Tensor of source redshifts.
-
-            *Unit: unitless*
-
-        params: (Packed, optional)
-            Dynamic parameter container for the lens model. Defaults to None.
-
         Returns
         -------
         Tensor
@@ -888,14 +796,6 @@
 
             *Unit: arcsec*
 
-        z_s: Tensor
-            Tensor of source redshifts.
-
-            *Unit: unitless*
-
-        params: (Packed, optional)
-            Dynamic parameter container for the lens model. Defaults to None.
-
         Returns
         -------
         Tensor
@@ -905,7 +805,7 @@
 
         """
         critical_surface_density = self.cosmology.critical_surface_density(z_l, z_s)
-        return self.convergence(x, y, z_s) * critical_surface_density  # fmt: skip
+        return self.convergence(x, y) * critical_surface_density  # fmt: skip
 
     @forward
     def raytrace(
@@ -1059,47 +959,14 @@
         This equates to a (2,2) matrix at each (x,y) point.
         """
         # Compute deflection angle gradients
-<<<<<<< HEAD
         J = torch.vmap(
             torch.func.jacfwd(
                 self.reduced_deflection_angle, argnums=(0, 1), randomness="different"
             ),
-            in_dims=(0, 0, None),
             chunk_size=chunk_size,
-        )(x.flatten(), y.flatten(), z_s)
+        )(x.flatten(), y.flatten())
         J = torch.stack([torch.stack(Jrow, dim=-1) for Jrow in J], dim=-2)
         return J.reshape(*x.shape, 2, 2)
-=======
-        dax_dx = torch.func.grad(
-            lambda *a: self.reduced_deflection_angle(*a)[0], argnums=0
-        )
-        J[..., 0, 0] = torch.vmap(dax_dx, chunk_size=chunk_size)(
-            x.flatten(), y.flatten()
-        ).reshape(x.shape)
-
-        dax_dy = torch.func.grad(
-            lambda *a: self.reduced_deflection_angle(*a)[0], argnums=1
-        )
-        J[..., 0, 1] = torch.vmap(dax_dy, chunk_size=chunk_size)(
-            x.flatten(), y.flatten()
-        ).reshape(x.shape)
-
-        day_dx = torch.func.grad(
-            lambda *a: self.reduced_deflection_angle(*a)[1], argnums=0
-        )
-        J[..., 1, 0] = torch.vmap(day_dx, chunk_size=chunk_size)(
-            x.flatten(), y.flatten()
-        ).reshape(x.shape)
-
-        day_dy = torch.func.grad(
-            lambda *a: self.reduced_deflection_angle(*a)[1], argnums=1
-        )
-        J[..., 1, 1] = torch.vmap(day_dy, chunk_size=chunk_size)(
-            x.flatten(), y.flatten()
-        ).reshape(x.shape)
-
-        return J.detach()
->>>>>>> 75105e53
 
     @forward
     def jacobian_deflection_angle(
