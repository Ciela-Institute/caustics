# mypy: disable-error-code="call-overload"
from abc import abstractmethod
from typing import Optional, Union
from functools import partial
import warnings

import torch
from torch import Tensor

from ..constants import arcsec_to_rad, c_Mpc_s
from ..cosmology import Cosmology
from ..parametrized import Parametrized, unpack
from .utils import get_magnification
from ..utils import batch_lm
from ..packed import Packed

__all__ = ("ThinLens", "ThickLens")


class Lens(Parametrized):
    """
    Base class for all lenses
    """

    def __init__(self, cosmology: Cosmology, name: Optional[str] = None):
        """
        Initializes a new instance of the Lens class.

        Parameters
        ----------
        name: string
            The name of the lens model.

        cosmology: Cosmology
            An instance of a Cosmology class that describes
            the cosmological parametersof the model.
        """
        super().__init__(name)
        self.cosmology = cosmology

    @unpack
    def jacobian_lens_equation(
        self,
        x: Tensor,
        y: Tensor,
        z_s: Tensor,
        *args,
        params: Optional["Packed"] = None,
        method="autograd",
        pixelscale=None,
        **kwargs,
    ) -> tuple[tuple[Tensor, Tensor], tuple[Tensor, Tensor]]:
        """
        Return the jacobian of the lensing equation at specified points.
        This equates to a (2,2) matrix at each (x,y) point.

        method: autograd or fft
        """

        if method == "autograd":
            return self._jacobian_lens_equation_autograd(x, y, z_s, params, **kwargs)
        elif method == "finitediff":
            if pixelscale is None:
                raise ValueError(
                    "Finite differences lensing jacobian requires regular grid "
                    "and known pixelscale. "
                    "Please include the pixelscale argument"
                )
            return self._jacobian_lens_equation_finitediff(
                x, y, z_s, pixelscale, params, **kwargs
            )
        else:
            raise ValueError("method should be one of: autograd, finitediff")

    @unpack
    def magnification(
        self,
        x: Tensor,
        y: Tensor,
        z_s: Tensor,
        *args,
        params: Optional["Packed"] = None,
        **kwargs,
    ) -> Tensor:
        """
        Compute the gravitational magnification at the given coordinates.

        Parameters
        ----------
        x: Tensor
            Tensor of x coordinates in the lens plane.

            *Unit: arcsec*

        y: Tensor
            Tensor of y coordinates in the lens plane.

            *Unit: arcsec*

        z_s: Tensor
            Tensor of source redshifts.

            *Unit: unitless*

        params: Packed, optional
            Dynamic parameter container for the lens model. Defaults to None.

        Returns
        -------
        Tensor
            Gravitational magnification at the given coordinates.

            *Unit: unitless*

        """
        return get_magnification(partial(self.raytrace, params=params), x, y, z_s)

    @unpack
    def forward_raytrace(
        self,
        bx: Tensor,
        by: Tensor,
        z_s: Tensor,
        *args,
        params: Optional["Packed"] = None,
        epsilon=1e-2,
        n_init=100,
        fov=5.0,
        **kwargs,
    ) -> tuple[Tensor, Tensor]:
        """
        Perform a forward ray-tracing operation which maps from the source plane to the image plane.

        Parameters
        ----------
        bx: Tensor
            Tensor of x coordinate in the source plane.

            *Unit: scalar*

        by: Tensor
            Tensor of y coordinate in the source plane.

            *Unit: scalar*

        z_s: Tensor
            Tensor of source redshifts.

            *Unit: unitless*

        params: Packed, optional
            Dynamic parameter container for the lens model. Defaults to None.

        epsilon: Tensor
            maximum distance between two images (arcsec) before they are considered the same image.

            *Unit: arcsec*

        n_init: int
            number of random initialization points used to try and find image plane points.

            *Unit: unitless*

        fov: float
            the field of view in which the initial random samples are taken.

            *Unit: arcsec*

        Returns
        -------
        x_component: Tensor
            x-coordinate Tensor of the ray-traced light rays

            *Unit: arcsec*

        y_component: Tensor
            y-coordinate Tensor of the ray-traced light rays

            *Unit: arcsec*
        """

        bxy = torch.stack((bx, by)).repeat(n_init, 1)  # has shape (n_init, Dout:2)

        # TODO make FOV more general so that it doesn't have to be centered on zero,zero
        if fov is None:
            raise ValueError("fov must be given to generate initial guesses")

        # Random starting points in image plane
        guesses = torch.as_tensor(fov) * (
            torch.rand(n_init, 2) - 0.5
        )  # Has shape (n_init, Din:2)

        # Optimize guesses in image plane
        x, l, c = batch_lm(  # noqa: E741 Unused `l` variable
            guesses,
            bxy,
            lambda *a, **k: torch.stack(
                self.raytrace(a[0][..., 0], a[0][..., 1], *a[1:], **k), dim=-1
            ),
            f_args=(z_s, params),
        )

        # Clip points that didn't converge
        x = x[c < 1e-2 * epsilon**2]

        # Cluster results into n-images
        res = []
        while len(x) > 0:
            res.append(x[0])
            d = torch.linalg.norm(x - x[0], dim=-1)
            x = x[d > epsilon]

        res = torch.stack(res, dim=0)
        return res[..., 0], res[..., 1]


class ThickLens(Lens):
    """
    Base class for modeling gravitational lenses that cannot be
    treated using the thin lens approximation.
    It is an abstract class and should be subclassed
    for different types of lens models.

    Attributes
    ----------
    cosmology: Cosmology
        An instance of a Cosmology class that describes
        the cosmological parameters of the model.
    """

    @unpack
    def reduced_deflection_angle(
        self,
        x: Tensor,
        y: Tensor,
        z_s: Tensor,
        *args,
        params: Optional["Packed"] = None,
        **kwargs,
    ) -> tuple[Tensor, Tensor]:
        """
        ThickLens objects do not have a reduced deflection angle
        since the distance D_ls is undefined

        Parameters
        ----------
        x: Tensor
            Tensor of x coordinates in the lens plane.

            *Unit: arcsec*

        y: Tensor
            Tensor of y coordinates in the lens plane.

            *Unit: arcsec*

        z_s: Tensor
            Tensor of source redshifts.

        params: Packed, optional
            Dynamic parameter container for the lens model. Defaults to None.

        Raises
        ------
        NotImplementedError
        """
        warnings.warn(
            "ThickLens objects do not have a reduced deflection angle "
            "since they have no unique lens redshift. "
            "The distance D_{ls} is undefined in the equation "
            "$\alpha_{reduced} = \frac{D_{ls}}{D_s}\alpha_{physical}$."
            "See `effective_reduced_deflection_angle`. "
            "Now using effective_reduced_deflection_angle, "
            "please switch functions to remove this warning"
        )
        return self.effective_reduced_deflection_angle(x, y, z_s, params, **kwargs)

    @unpack
    def effective_reduced_deflection_angle(
        self,
        x: Tensor,
        y: Tensor,
        z_s: Tensor,
        *args,
        params: Optional["Packed"] = None,
        **kwargs,
    ) -> tuple[Tensor, Tensor]:
        """ThickLens objects do not have a reduced deflection angle since the
        distance D_ls is undefined. Instead we define an effective
        reduced deflection angle by simply assuming the relation
        $\alpha = \theta - \beta$ holds, where $\alpha$ is the
        effective reduced deflection angle, $\theta$ are the observed
        angular coordinates, and $\beta$ are the angular coordinates
        to the source plane.

        Parameters
        ----------
        x: Tensor
            Tensor of x coordinates in the lens plane.

            *Unit: arcsec*

        y: Tensor
            Tensor of y coordinates in the lens plane.

            *Unit: arcsec*

        z_s: Tensor
            Tensor of source redshifts.

            *Unit: unitless*

        params: Packed, optional
            Dynamic parameter container for the lens model. Defaults to None.

        """
        bx, by = self.raytrace(x, y, z_s, params, **kwargs)
        return x - bx, y - by

    @unpack
    def physical_deflection_angle(
        self,
        x: Tensor,
        y: Tensor,
        z_s: Tensor,
        *args,
        params: Optional["Packed"] = None,
        **kwargs,
    ) -> tuple[Tensor, Tensor]:
        """Physical deflection angles are computed with respect to a lensing
        plane. ThickLens objects have no unique definition of a lens
        plane and so cannot compute a physical_deflection_angle

        Parameters
        ----------
        x: Tensor
            Tensor of x coordinates in the lens plane.

            *Unit: arcsec*

        y: Tensor
            Tensor of y coordinates in the lens plane.

            *Unit: arcsec*

        z_s: Tensor
            Tensor of source redshifts.

            *Unit: unitless*

        params: Packed, optional
            Dynamic parameter container for the lens model. Defaults to None.

        Returns
        -------
        x_component: Tensor
            Deflection Angle in x direction.

            *Unit: arcsec*

        y_component: Tensor
            Deflection Angle in y direction.

            *Unit: arcsec*

        """
        raise NotImplementedError(
            "Physical deflection angles are computed with respect to a lensing plane. "
            "ThickLens objects have no unique definition of a lens plane "
            "and so cannot compute a physical_deflection_angle"
        )

    @abstractmethod
    @unpack
    def raytrace(
        self,
        x: Tensor,
        y: Tensor,
        z_s: Tensor,
        *args,
        params: Optional["Packed"] = None,
        **kwargs,
    ) -> tuple[Tensor, Tensor]:
        """Performs ray tracing by computing the angular position on the
        source plance associated with a given input observed angular
        coordinate x,y.

        Parameters
        ----------
        x: Tensor
            Tensor of x coordinates in the lens plane.

            *Unit: arcsec*

        y: Tensor
            Tensor of y coordinates in the lens plane.

            *Unit: arcsec*

        z_s: Tensor
            Tensor of source redshifts.

            *Unit: unitless*

        params: (Packed, optional)
            Dynamic parameter container for the lens model. Defaults to None.

        Returns
        -------
        x: Tensor
            x coordinate Tensor of the ray-traced light rays

            *Unit: arcsec*

        y: Tensor
            y coordinate Tensor of the ray-traced light rays

            *Unit: arcsec*

        """
        ...

    @abstractmethod
    @unpack
    def surface_density(
        self,
        x: Tensor,
        y: Tensor,
        z_s: Tensor,
        *args,
        params: Optional["Packed"] = None,
        **kwargs,
    ) -> Tensor:
        """
        Computes the projected mass density at given coordinates.

        Parameters
        ----------
        x: Tensor
            Tensor of x coordinates in the lens plane.

            *Unit: arcsec*

        y: Tensor
            Tensor of y coordinates in the lens plane.

            *Unit: arcsec*

        z_s: Tensor
            Tensor of source redshifts.

            *Unit: unitless*

        params: (Packed, optional)
            Dynamic parameter container for the lens model. Defaults to None.

        Returns
        -------
        Tensor
            The projected mass density at the given coordinates
<<<<<<< HEAD
            in units of solar masses per square Megaparsec.

            *Unit: solMass/megaparsec^2*
=======
            in units of solar masses per square Mpc.

            *Unit: Msun/Mpc^2*
>>>>>>> 47321a32

        """
        ...

    @abstractmethod
    @unpack
    def time_delay(
        self,
        x: Tensor,
        y: Tensor,
        z_s: Tensor,
        *args,
        params: Optional["Packed"] = None,
        **kwargs,
    ) -> Tensor:
        """
        Computes the gravitational time delay at given coordinates.

        Parameters
        ----------
        x: Tensor
            Tensor of x coordinates in the lens plane.

            *Unit: arcsec*

        y: Tensor
            Tensor of y coordinates in the lens plane.

            *Unit: arcsec*

        z_s: Tensor
            Tensor ofsource redshifts.

            *Unit: unitless*

        params: (Packed, optional)
            Dynamic parameter container for the lens model. Defaults to None.

        Returns
        -------
        Tensor
            The gravitational time delay at the given coordinates.

            *Unit: milliseconds*

        """
        ...

    @unpack
    def _jacobian_effective_deflection_angle_finitediff(
        self,
        x: Tensor,
        y: Tensor,
        z_s: Tensor,
        pixelscale: Tensor,
        *args,
        params: Optional["Packed"] = None,
        **kwargs,
    ) -> tuple[tuple[Tensor, Tensor], tuple[Tensor, Tensor]]:
        """
        Return the jacobian of the effective reduced deflection angle vector field.
        This equates to a (2,2) matrix at each (x,y) point.
        """
        # Compute deflection angles
        ax, ay = self.effective_reduced_deflection_angle(x, y, z_s, params)

        # Build Jacobian
        J = torch.zeros((*ax.shape, 2, 2), device=ax.device, dtype=ax.dtype)
        J[..., 0, 1], J[..., 0, 0] = torch.gradient(ax, spacing=pixelscale)
        J[..., 1, 1], J[..., 1, 0] = torch.gradient(ay, spacing=pixelscale)
        return J

    @unpack
    def _jacobian_effective_deflection_angle_autograd(
        self,
        x: Tensor,
        y: Tensor,
        z_s: Tensor,
        *args,
        params: Optional["Packed"] = None,
        **kwargs,
    ) -> tuple[tuple[Tensor, Tensor], tuple[Tensor, Tensor]]:
        """
        Return the jacobian of the effective reduced deflection angle vector field.
        This equates to a (2,2) matrix at each (x,y) point.
        """
        # Ensure the x,y coordinates track gradients
        x = x.detach().requires_grad_()
        y = y.detach().requires_grad_()

        # Compute deflection angles
        ax, ay = self.effective_reduced_deflection_angle(x, y, z_s, params)

        # Build Jacobian
        J = torch.zeros((*ax.shape, 2, 2), device=ax.device, dtype=ax.dtype)
        (J[..., 0, 0],) = torch.autograd.grad(
            ax, x, grad_outputs=torch.ones_like(ax), create_graph=True
        )
        (J[..., 0, 1],) = torch.autograd.grad(
            ax, y, grad_outputs=torch.ones_like(ax), create_graph=True
        )
        (J[..., 1, 0],) = torch.autograd.grad(
            ay, x, grad_outputs=torch.ones_like(ay), create_graph=True
        )
        (J[..., 1, 1],) = torch.autograd.grad(
            ay, y, grad_outputs=torch.ones_like(ay), create_graph=True
        )
        return J.detach()

    @unpack
    def jacobian_effective_deflection_angle(
        self,
        x: Tensor,
        y: Tensor,
        z_s: Tensor,
        *args,
        params: Optional["Packed"] = None,
        method="autograd",
        pixelscale=None,
        **kwargs,
    ) -> tuple[tuple[Tensor, Tensor], tuple[Tensor, Tensor]]:
        """
        Return the jacobian of the effective reduced deflection angle vector field.
        This equates to a (2,2) matrix at each (x,y) point.

        method: autograd or fft
        """

        if method == "autograd":
            return self._jacobian_effective_deflection_angle_autograd(x, y, z_s, params)
        elif method == "finitediff":
            if pixelscale is None:
                raise ValueError(
                    "Finite differences lensing jacobian requires "
                    "regular grid and known pixelscale. "
                    "Please include the pixelscale argument"
                )
            return self._jacobian_effective_deflection_angle_finitediff(
                x, y, z_s, pixelscale, params
            )
        else:
            raise ValueError("method should be one of: autograd, finitediff")

    @unpack
    def _jacobian_lens_equation_finitediff(
        self,
        x: Tensor,
        y: Tensor,
        z_s: Tensor,
        pixelscale: Tensor,
        *args,
        params: Optional["Packed"] = None,
        **kwargs,
    ) -> tuple[tuple[Tensor, Tensor], tuple[Tensor, Tensor]]:
        """
        Return the jacobian of the lensing equation at specified points.
        This equates to a (2,2) matrix at each (x,y) point.
        """
        # Build Jacobian
        J = self._jacobian_effective_deflection_angle_finitediff(
            x, y, z_s, pixelscale, params, **kwargs
        )
        return torch.eye(2).to(J.device) - J

    @unpack
    def _jacobian_lens_equation_autograd(
        self,
        x: Tensor,
        y: Tensor,
        z_s: Tensor,
        *args,
        params: Optional["Packed"] = None,
        **kwargs,
    ) -> tuple[tuple[Tensor, Tensor], tuple[Tensor, Tensor]]:
        """
        Return the jacobian of the lensing equation at specified points.
        This equates to a (2,2) matrix at each (x,y) point.
        """
        # Build Jacobian
        J = self._jacobian_effective_deflection_angle_autograd(
            x, y, z_s, params, **kwargs
        )
        return torch.eye(2).to(J.device) - J.detach()

    @unpack
    def effective_convergence_div(
        self,
        x: Tensor,
        y: Tensor,
        z_s: Tensor,
        *args,
        params: Optional["Packed"] = None,
        **kwargs,
    ) -> Tensor:
        """
        Using the divergence of the effective reduced delfection angle
        we can compute the divergence component of the effective convergence field.
        This field produces a single plane convergence field
        which reproduces as much of the deflection field
        as possible for a single plane.

        See: https://arxiv.org/pdf/2006.07383.pdf
        see also the `effective_convergence_curl` method.
        """
        J = self.jacobian_effective_deflection_angle(x, y, z_s, params, **kwargs)
        return 0.5 * (J[..., 0, 0] + J[..., 1, 1])

    @unpack
    def effective_convergence_curl(
        self,
        x: Tensor,
        y: Tensor,
        z_s: Tensor,
        *args,
        params: Optional["Packed"] = None,
        **kwargs,
    ) -> Tensor:
        """
        Use the curl of the effective reduced deflection angle vector field
        to compute an effective convergence which derives specifically
        from the curl of the deflection field.
        This field is purely a result of multiplane lensing
        and cannot occur in single plane lensing.

        See: https://arxiv.org/pdf/2006.07383.pdf
        """
        J = self.jacobian_effective_deflection_angle(x, y, z_s, params, **kwargs)
        return 0.5 * (J[..., 1, 0] - J[..., 0, 1])


class ThinLens(Lens):
    """Base class for thin gravitational lenses.

    This class provides an interface for thin gravitational lenses,
    i.e., lenses that can be modeled using the thin lens
    approximation.  The class provides methods to compute several
    lensing quantities such as the deflection angle, convergence,
    potential, surface mass density, and gravitational time delay.

    Attributes
    ----------
    name: string
        Name of the lens model.

    cosmology: Cosmology
        Cosmology object that encapsulates cosmological parameters and distances.

    z_l: (Optional[Tensor], optional)
        Redshift of the lens. Defaults to None.

        *Unit: unitless*

    """

    def __init__(
        self,
        cosmology: Cosmology,
        z_l: Optional[Union[Tensor, float]] = None,
        name: Optional[str] = None,
    ):
        super().__init__(cosmology=cosmology, name=name)
        self.add_param("z_l", z_l)

    @unpack
    def reduced_deflection_angle(
        self,
        x: Tensor,
        y: Tensor,
        z_s: Tensor,
        *args,
        params: Optional["Packed"] = None,
        z_l: Optional[Tensor] = None,
        **kwargs,
    ) -> tuple[Tensor, Tensor]:
        """
        Computes the reduced deflection angle of the lens at given coordinates [arcsec].

        Parameters
        ----------
        x: Tensor
            Tensor of x coordinates in the lens plane.

            *Unit: arcsec*

        y: Tensor
            Tensor of y coordinates in the lens plane.

            *Unit: arcsec*

        z_s: Tensor
            Tensor of source redshifts.

            *Unit: unitless*

        params: (Packed, optional)
            Dynamic parameter container for the lens model. Defaults to None.

        Returns
        --------
        x_component: Tensor
            Deflection Angle in the x-direction.

            *Unit: radians*

        y_component: Tensor
            Deflection Angle in the y-direction.

            *Unit: radians*

        """
        d_s = self.cosmology.angular_diameter_distance(z_s, params)
        d_ls = self.cosmology.angular_diameter_distance_z1z2(z_l, z_s, params)
        deflection_angle_x, deflection_angle_y = self.physical_deflection_angle(
            x, y, z_s, params
        )
        return (
            (d_ls / d_s) * deflection_angle_x,
            (d_ls / d_s) * deflection_angle_y,
        )

    @unpack
    def physical_deflection_angle(
        self,
        x: Tensor,
        y: Tensor,
        z_s: Tensor,
        *args,
        params: Optional["Packed"] = None,
        z_l: Optional[Tensor] = None,
        **kwargs,
    ) -> tuple[Tensor, Tensor]:
        """
        Computes the physical deflection angle immediately after passing through this lens's plane.

        Parameters
        ----------
        x: Tensor
            Tensor of x coordinates in the lens plane.

            *Unit: arcsec*

        y: Tensor
            Tensor of y coordinates in the lens plane.

            *Unit: arcsec*

        z_s: Tensor
            Tensor of source redshifts.

            *Unit: unitless*

        params: (Packed, optional)
            Dynamic parameter container for the lens model. Defaults to None.

        Returns
        -------
        x_component: Tensor
            Deflection Angle in x-direction.

            *Unit: arcsec*

        y_component: Tensor
            Deflection Angle in y-direction.

            *Unit: arcsec*

        """
        d_s = self.cosmology.angular_diameter_distance(z_s, params)
        d_ls = self.cosmology.angular_diameter_distance_z1z2(z_l, z_s, params)
        deflection_angle_x, deflection_angle_y = self.reduced_deflection_angle(
            x, y, z_s, params
        )
        return (
            (d_s / d_ls) * deflection_angle_x,
            (d_s / d_ls) * deflection_angle_y,
        )

    @abstractmethod
    @unpack
    def convergence(
        self,
        x: Tensor,
        y: Tensor,
        z_s: Tensor,
        *args,
        params: Optional["Packed"] = None,
        **kwargs,
    ) -> Tensor:
        """
        Computes the convergence of the lens at given coordinates.

        Parameters
        ----------
        x: Tensor
            Tensor of x coordinates in the lens plane.

            *Unit: arcsec*

        y: Tensor
            Tensor of y coordinates in the lens plane.

            *Unit: arcsec*

        z_s: Tensor
            Tensor of source redshifts.

            *Unit: unitless*

        params: (Packed, optional)
            Dynamic parameter container for the lens model. Defaults to None.

        Returns
        -------
        Tensor
            Convergence at the given coordinates.

        """
        ...

    @abstractmethod
    @unpack
    def potential(
        self,
        x: Tensor,
        y: Tensor,
        z_s: Tensor,
        *args,
        params: Optional["Packed"] = None,
        **kwargs,
    ) -> Tensor:
        """
        Computes the gravitational lensing potential at given coordinates.

        Parameters
        ----------
        x: Tensor
            Tensor of x coordinates in the lens plane.

            *Unit: arcsec*

        y: Tensor
            Tensor of y coordinates in the lens plane.

            *Unit: arcsec*

        z_s: Tensor
            Tensor of source redshifts.

            *Unit: unitless*

        params: (Packed, optional)
            Dynamic parameter container for the lens model. Defaults to None.

        Returns
        -------
        Tensor
            Gravitational lensing potential at the given coordinates in arcsec^2.

            *Unit: arsec^2*

        """
        ...

    @unpack
    def surface_density(
        self,
        x: Tensor,
        y: Tensor,
        z_s: Tensor,
        *args,
        params: Optional["Packed"] = None,
        z_l: Optional[Tensor] = None,
        **kwargs,
    ) -> Tensor:
        """
        Computes the surface mass density of the lens at given coordinates.

        Parameters
        ----------
        x: Tensor
            Tensor of x coordinates in the lens plane.

            *Unit: arcsec*

        y: Tensor
            Tensor of y coordinates in the lens plane.

            *Unit: arcsec*

        z_s: Tensor
            Tensor of source redshifts.

            *Unit: unitless*

        params: (Packed, optional)
            Dynamic parameter container for the lens model. Defaults to None.

        Returns
        -------
        Tensor
            Surface mass density at the given coordinates in solar masses per Mpc^2.

<<<<<<< HEAD
            *Unit: solMass/megaparsec^2*
=======
            *Unit: Msun/Mpc^2*
>>>>>>> 47321a32

        """
        critical_surface_density = self.cosmology.critical_surface_density(
            z_l, z_s, params
        )
        return self.convergence(x, y, z_s, params) * critical_surface_density  # fmt: skip

    @unpack
    def raytrace(
        self,
        x: Tensor,
        y: Tensor,
        z_s: Tensor,
        *args,
        params: Optional["Packed"] = None,
        **kwargs,
    ) -> tuple[Tensor, Tensor]:
        """
        Perform a ray-tracing operation by subtracting
        the deflection angles from the input coordinates.

        Parameters
        ----------
        x: Tensor
            Tensor of x coordinates in the lens plane.

            *Unit: arcsec*

        y: Tensor
            Tensor of y coordinates in the lens plane.

            *Unit: arcsec*

        z_s: Tensor
            Tensor of source redshifts.

            *Unit: unitless*

        params: (Packed, optional)
            Dynamic parameter container for the lens model. Defaults to None.

        Returns
        -------
        x_component: Tensor
            Deflection Angle in x direction.

            *Unit: arcsec*

        y_component: Tensor
            Deflection Angle in y direction.

            *Unit: arcsec*

        """
        ax, ay = self.reduced_deflection_angle(x, y, z_s, params, **kwargs)
        return x - ax, y - ay

    @staticmethod
    def _arcsec2_to_time(z_l, z_s, cosmology, params):
        """
        This method is used by :func:`caustics.lenses.ThinLens.time_delay` to convert arcsec^2 to seconds in the context of gravitational time delays.
        """
        d_l = cosmology.angular_diameter_distance(z_l, params)
        d_s = cosmology.angular_diameter_distance(z_s, params)
        d_ls = cosmology.angular_diameter_distance_z1z2(z_l, z_s, params)
        return (1 + z_l) / c_Mpc_s * d_s * d_l / d_ls * arcsec_to_rad**2

    @unpack
    def time_delay(
        self,
        x: Tensor,
        y: Tensor,
        z_s: Tensor,
        *args,
        params: Optional["Packed"] = None,
        z_l: Optional[Tensor] = None,
        shapiro_time_delay: bool = True,
        geometric_time_delay: bool = True,
        **kwargs,
    ) -> Tensor:
        """
        Computes the gravitational time delay for light passing through the lens at given coordinates.

        This time delay is induced by the photons travelling through a gravitational potential well (Shapiro time delay) plus the effect of the increased path length that the photons must traverse (geometric time delay).
        The main equation involved here is the following::

            \Delta t = \frac{1 + z_l}{c} \frac{D_s}{D_l D_{ls}} \left[ \frac{1}{2}|\vec{\alpha}(\vec{\theta})|^2 - \psi(\vec{\theta}) \right]

        where :math:`\vec{\alpha}(\vec{\theta})` is the deflection angle,
        :math:`\psi(\vec{\theta})` is the lensing potential,
        :math:`D_l` is the comoving distance to the lens,
        :math:`D_s` is the comoving distance to the source,
        and :math:`D_{ls}` is the comoving distance between the lens and the source. In the above equation, the first term is the geometric time delay and the second term is the gravitational time delay.

        Parameters
        ----------
        x: Tensor
            Tensor of x coordinates in the lens plane.

            *Unit: arcsec*

        y: Tensor
            Tensor of y coordinates in the lens plane.

            *Unit: arcsec*

        z_s: Tensor
            Tensor of source redshifts.

            *Unit: unitless*

        z_l: Tensor
            Redshift of the lens.

            *Unit: unitless*

        params: (Packed, optional)
            Dynamic parameter container for the lens model. Defaults to None.

        shapiro_time_delay: bool
            Whether to include the Shapiro time delay component.

        geometric_time_delay: bool
            Whether to include the geometric time delay component.

        Returns
        -------
        Tensor
            Time delay at the given coordinates.

            *Unit: milliseconds*

        References
        ----------
        1. Irwin I. Shapiro (1964). "Fourth Test of General Relativity". Physical Review Letters. 13 (26): 789-791
        2. Refsdal, S. (1964). "On the possibility of determining Hubble's parameter and the masses of galaxies from the gravitational lens effect". Monthly Notices of the Royal Astronomical Society. 128 (4): 307-310.
        """
        TD = torch.zeros_like(x)

        if shapiro_time_delay:
            potential = self.potential(x, y, z_s, params)
            TD -= potential
        if geometric_time_delay:
            ax, ay = self.physical_deflection_angle(x, y, z_s, params)
            fp = 0.5 * (ax**2 + ay**2)
            TD += fp

        factor = self._arcsec2_to_time(z_l, z_s, self.cosmology, params)

        return factor * TD

    @unpack
    def _jacobian_deflection_angle_finitediff(
        self,
        x: Tensor,
        y: Tensor,
        z_s: Tensor,
        pixelscale: Tensor,
        *args,
        params: Optional[Packed] = None,
        **kwargs,
    ) -> tuple[tuple[Tensor, Tensor], tuple[Tensor, Tensor]]:
        """
        Return the jacobian of the deflection angle vector.
        This equates to a (2,2) matrix at each (x,y) point.
        """
        # Compute deflection angles
        ax, ay = self.reduced_deflection_angle(x, y, z_s, params)

        # Build Jacobian
        J = torch.zeros((*ax.shape, 2, 2), device=ax.device, dtype=ax.dtype)
        J[..., 0, 1], J[..., 0, 0] = torch.gradient(ax, spacing=pixelscale)
        J[..., 1, 1], J[..., 1, 0] = torch.gradient(ay, spacing=pixelscale)
        return J

    @unpack
    def _jacobian_deflection_angle_autograd(
        self,
        x: Tensor,
        y: Tensor,
        z_s: Tensor,
        *args,
        params: Optional["Packed"] = None,
        **kwargs,
    ) -> tuple[tuple[Tensor, Tensor], tuple[Tensor, Tensor]]:
        """
        Return the jacobian of the deflection angle vector.
        This equates to a (2,2) matrix at each (x,y) point.
        """
        # Ensure the x,y coordinates track gradients
        x = x.detach().requires_grad_()
        y = y.detach().requires_grad_()

        # Compute deflection angles
        ax, ay = self.reduced_deflection_angle(x, y, z_s, params)

        # Build Jacobian
        J = torch.zeros((*ax.shape, 2, 2), device=ax.device, dtype=ax.dtype)
        (J[..., 0, 0],) = torch.autograd.grad(
            ax, x, grad_outputs=torch.ones_like(ax), create_graph=True
        )
        (J[..., 0, 1],) = torch.autograd.grad(
            ax, y, grad_outputs=torch.ones_like(ax), create_graph=True
        )
        (J[..., 1, 0],) = torch.autograd.grad(
            ay, x, grad_outputs=torch.ones_like(ay), create_graph=True
        )
        (J[..., 1, 1],) = torch.autograd.grad(
            ay, y, grad_outputs=torch.ones_like(ay), create_graph=True
        )
        return J.detach()

    @unpack
    def jacobian_deflection_angle(
        self,
        x: Tensor,
        y: Tensor,
        z_s: Tensor,
        *args,
        params: Optional["Packed"] = None,
        method="autograd",
        pixelscale=None,
        **kwargs,
    ) -> tuple[tuple[Tensor, Tensor], tuple[Tensor, Tensor]]:
        """
        Return the jacobian of the deflection angle vector.
        This equates to a (2,2) matrix at each (x,y) point.

        method: autograd or fft
        """

        if method == "autograd":
            return self._jacobian_deflection_angle_autograd(x, y, z_s, params)
        elif method == "finitediff":
            if pixelscale is None:
                raise ValueError(
                    "Finite differences lensing jacobian requires regular grid "
                    "and known pixelscale. Please include the pixelscale argument"
                )
            return self._jacobian_deflection_angle_finitediff(
                x, y, z_s, pixelscale, params
            )
        else:
            raise ValueError("method should be one of: autograd, finitediff")

    @unpack
    def _jacobian_lens_equation_finitediff(
        self,
        x: Tensor,
        y: Tensor,
        z_s: Tensor,
        pixelscale: Tensor,
        *args,
        params: Optional["Packed"] = None,
        **kwargs,
    ) -> tuple[tuple[Tensor, Tensor], tuple[Tensor, Tensor]]:
        """
        Return the jacobian of the lensing equation at specified points.
        This equates to a (2,2) matrix at each (x,y) point.
        """
        # Build Jacobian
        J = self._jacobian_deflection_angle_finitediff(
            x, y, z_s, pixelscale, params, **kwargs
        )
        return torch.eye(2).to(J.device) - J

    @unpack
    def _jacobian_lens_equation_autograd(
        self,
        x: Tensor,
        y: Tensor,
        z_s: Tensor,
        *args,
        params: Optional["Packed"] = None,
        **kwargs,
    ) -> tuple[tuple[Tensor, Tensor], tuple[Tensor, Tensor]]:
        """
        Return the jacobian of the lensing equation at specified points.
        This equates to a (2,2) matrix at each (x,y) point.
        """
        # Build Jacobian
        J = self._jacobian_deflection_angle_autograd(x, y, z_s, params, **kwargs)
        return torch.eye(2).to(J.device) - J.detach()<|MERGE_RESOLUTION|>--- conflicted
+++ resolved
@@ -458,15 +458,9 @@
         -------
         Tensor
             The projected mass density at the given coordinates
-<<<<<<< HEAD
-            in units of solar masses per square Megaparsec.
-
-            *Unit: solMass/megaparsec^2*
-=======
             in units of solar masses per square Mpc.
 
             *Unit: Msun/Mpc^2*
->>>>>>> 47321a32
 
         """
         ...
@@ -969,11 +963,7 @@
         Tensor
             Surface mass density at the given coordinates in solar masses per Mpc^2.
 
-<<<<<<< HEAD
-            *Unit: solMass/megaparsec^2*
-=======
             *Unit: Msun/Mpc^2*
->>>>>>> 47321a32
 
         """
         critical_surface_density = self.cosmology.critical_surface_density(
