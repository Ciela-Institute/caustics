--- conflicted
+++ resolved
@@ -984,11 +984,7 @@
             potential = self.potential(x, y)
             TD = TD - potential
         if geometric_time_delay:
-<<<<<<< HEAD
-            ax, ay = self.physical_deflection_angle(x, y)
-=======
-            ax, ay = self.reduced_deflection_angle(x, y, z_s)
->>>>>>> 9c66dfc3
+            ax, ay = self.reduced_deflection_angle(x, y)
             fp = 0.5 * (ax**2 + ay**2)
             TD = TD + fp
 
