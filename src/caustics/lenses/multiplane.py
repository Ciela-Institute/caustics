--- conflicted
+++ resolved
@@ -59,10 +59,7 @@
         # be the case for a ThinLens
         return [lens.unpack(params)[0] for lens in self.lenses]
 
-<<<<<<< HEAD
-    @unpack
-=======
-    @unpack(3)
+    @unpack
     def _raytrace_helper(
         self,
         x: Tensor,
@@ -141,8 +138,7 @@
             "No return value specified. Must choose one or more of: ray_coords, shapiro_time_delay, or geometric_time_delay to be True."
         )
 
-    @unpack(3)
->>>>>>> c49c36cd
+    @unpack
     def raytrace(
         self,
         x: Tensor,
@@ -193,67 +189,9 @@
         (Tensor, Tensor)
             The reduced deflection angle.
 
-<<<<<<< HEAD
-        """  # noqa: E501
-        return self.raytrace_z1z2(x, y, torch.zeros_like(z_s), z_s, params)
-
-    @unpack
-    def raytrace_z1z2(
-        self,
-        x: Tensor,
-        y: Tensor,
-        z_start: Tensor,
-        z_end: Tensor,
-        *args,
-        params: Optional["Packed"] = None,
-        **kwargs,
-    ) -> tuple[Tensor, Tensor]:
-        """
-        Method to do multiplane ray tracing from arbitrary start/end redshift.
-        """
-
-        # Collect lens redshifts and ensure proper order
-        z_ls = self.get_z_ls(params)
-        lens_planes = [i for i, _ in sorted(enumerate(z_ls), key=itemgetter(1))]
-
-        # Compute physical position on first lens plane
-        D = self.cosmology.transverse_comoving_distance_z1z2(
-            z_start, z_ls[lens_planes[0]], params
-        )
-        X, Y = x * arcsec_to_rad * D, y * arcsec_to_rad * D  # fmt: skip
-
-        # Initial angles are observation angles
-        # (negative needed because of negative in propagation term)
-        theta_x, theta_y = x, y
-
-        for i in lens_planes:
-            # Compute deflection angle at current ray positions
-            D_l = self.cosmology.transverse_comoving_distance_z1z2(
-                z_start, z_ls[i], params
-            )
-            alpha_x, alpha_y = self.lenses[i].physical_deflection_angle(
-                X * rad_to_arcsec / D_l,
-                Y * rad_to_arcsec / D_l,
-                z_end,
-                params,
-            )
-
-            # Update angle of rays after passing through lens (sum in eq 18)
-            theta_x = theta_x - alpha_x
-            theta_y = theta_y - alpha_y
-
-            # Propagate rays to next plane (basically eq 18)
-            z_next = z_ls[i + 1] if i != lens_planes[-1] else z_end
-            D = self.cosmology.transverse_comoving_distance_z1z2(
-                z_ls[i], z_next, params
-            )
-            X = X + D * theta_x * arcsec_to_rad
-            Y = Y + D * theta_y * arcsec_to_rad
-=======
         References
         ----------
         1. Margarita Petkova, R. Benton Metcalf, and Carlo Giocoli. 2014. GLAMER II: multiple-plane lensing. MNRAS 445, 1954-1966. DOI:https://doi.org/10.1093/mnras/stu1860
->>>>>>> c49c36cd
 
         """  # noqa: E501
         return self._raytrace_helper(
