--- conflicted
+++ resolved
@@ -234,52 +234,52 @@
         tau: Annotated[Tensor, "Param"],
     ) -> Tensor:
         """
-        Calculate the truncation radius of the TNFW lens.
-
-<<<<<<< HEAD
-=======
-        Parameters
-        ----------
-        z_l: Tensor
-            Redshift of the lens.
-
-            *Unit: unitless*
-
-        x0: Tensor
-            Center of lens position on x-axis.
-
-            *Unit: arcsec*
-
-        y0: Tensor
-            Center of lens position on y-axis.
-
-            *Unit: arcsec*
-
-        mass: Optional[Tensor]
-            Mass of the lens.
-
-            *Unit: Msun*
-
-        Rs: Optional[Tensor]
-            Scale radius of the TNFW lens.
-
-            *Unit: arcsec*
-
-        tau: Optional[Tensor]
-            Truncation scale. Ratio of truncation radius to scale radius.
-
-            *Unit: unitless*
-
-        params: dictionary
-            Dynamic parameter container.
-
->>>>>>> d4b306d3
-        Returns
-        -------
-        Tensor
-            The truncation radius of the lens.
-
-            *Unit: arcsec*
+                Calculate the truncation radius of the TNFW lens.
+
+        <<<<<<< HEAD
+        =======
+                Parameters
+                ----------
+                z_l: Tensor
+                    Redshift of the lens.
+
+                    *Unit: unitless*
+
+                x0: Tensor
+                    Center of lens position on x-axis.
+
+                    *Unit: arcsec*
+
+                y0: Tensor
+                    Center of lens position on y-axis.
+
+                    *Unit: arcsec*
+
+                mass: Optional[Tensor]
+                    Mass of the lens.
+
+                    *Unit: Msun*
+
+                Rs: Optional[Tensor]
+                    Scale radius of the TNFW lens.
+
+                    *Unit: arcsec*
+
+                tau: Optional[Tensor]
+                    Truncation scale. Ratio of truncation radius to scale radius.
+
+                    *Unit: unitless*
+
+                params: dictionary
+                    Dynamic parameter container.
+
+        >>>>>>> dev
+                Returns
+                -------
+                Tensor
+                    The truncation radius of the lens.
+
+                    *Unit: arcsec*
 
         """
         return tau * Rs
@@ -293,54 +293,54 @@
         tau: Annotated[Tensor, "Param"],
     ) -> Tensor:
         """
-        Calculate the reference mass.
-        This is an abstract reference mass used internally
-        in the equations from Baltz et al. 2009.
-
-<<<<<<< HEAD
-=======
-        Parameters
-        ----------
-        z_l: Tensor
-            Redshift of the lens.
-
-            *Unit: unitless*
-
-        x0: Tensor
-            Center of lens position on x-axis.
-
-            *Unit: arcsec*
-
-        y0: Tensor
-            Center of lens position on y-axis.
-
-            *Unit: arcsec*
-
-        mass: Optional[Tensor]
-            Mass of the lens.
-
-            *Unit: Msun*
-
-        Rs: Optional[Tensor]
-            Scale radius of the TNFW lens.
-
-            *Unit: arcsec*
-
-        tau: Optional[Tensor]
-            Truncation scale. Ratio of truncation radius to scale radius.
-
-            *Unit: unitless*
-
-        params: dictionary
-            Dynamic parameter container.
-
->>>>>>> d4b306d3
-        Returns
-        -------
-        Tensor
-            The reference mass of the lens in Msun.
-
-            *Unit: Msun*
+                Calculate the reference mass.
+                This is an abstract reference mass used internally
+                in the equations from Baltz et al. 2009.
+
+        <<<<<<< HEAD
+        =======
+                Parameters
+                ----------
+                z_l: Tensor
+                    Redshift of the lens.
+
+                    *Unit: unitless*
+
+                x0: Tensor
+                    Center of lens position on x-axis.
+
+                    *Unit: arcsec*
+
+                y0: Tensor
+                    Center of lens position on y-axis.
+
+                    *Unit: arcsec*
+
+                mass: Optional[Tensor]
+                    Mass of the lens.
+
+                    *Unit: Msun*
+
+                Rs: Optional[Tensor]
+                    Scale radius of the TNFW lens.
+
+                    *Unit: arcsec*
+
+                tau: Optional[Tensor]
+                    Truncation scale. Ratio of truncation radius to scale radius.
+
+                    *Unit: unitless*
+
+                params: dictionary
+                    Dynamic parameter container.
+
+        >>>>>>> dev
+                Returns
+                -------
+                Tensor
+                    The reference mass of the lens in Msun.
+
+                    *Unit: Msun*
 
         """
         if self.interpret_m_total_mass:
@@ -359,52 +359,52 @@
         Rs: Annotated[Tensor, "Param"],
     ) -> Tensor:
         """
-        Calculate the scale density of the lens.
-
-<<<<<<< HEAD
-=======
-        Parameters
-        ----------
-        z_l: Tensor
-            Redshift of the lens.
-
-            *Unit: unitless*
-
-        x0: Tensor
-            Center of lens position on x-axis.
-
-            *Unit: arcsec*
-
-        y0: Tensor
-            Center of lens position on y-axis.
-
-            *Unit: arcsec*
-
-        mass: Optional[Tensor]
-            Mass of the lens.
-
-            *Unit: Msun*
-
-        Rs: Optional[Tensor]
-            Scale radius of the TNFW lens.
-
-            *Unit: arcsec*
-
-        tau: Optional[Tensor]
-            Truncation scale. Ratio of truncation radius to scale radius.
-
-            *Unit: unitless*
-
-        params: dict
-            Dynamic parameter container.
-
->>>>>>> d4b306d3
-        Returns
-        --------
-        Tensor
-            The scale density of the lens.
-
-            *Unit: Msun/Mpc^3*
+                Calculate the scale density of the lens.
+
+        <<<<<<< HEAD
+        =======
+                Parameters
+                ----------
+                z_l: Tensor
+                    Redshift of the lens.
+
+                    *Unit: unitless*
+
+                x0: Tensor
+                    Center of lens position on x-axis.
+
+                    *Unit: arcsec*
+
+                y0: Tensor
+                    Center of lens position on y-axis.
+
+                    *Unit: arcsec*
+
+                mass: Optional[Tensor]
+                    Mass of the lens.
+
+                    *Unit: Msun*
+
+                Rs: Optional[Tensor]
+                    Scale radius of the TNFW lens.
+
+                    *Unit: arcsec*
+
+                tau: Optional[Tensor]
+                    Truncation scale. Ratio of truncation radius to scale radius.
+
+                    *Unit: unitless*
+
+                params: dict
+                    Dynamic parameter container.
+
+        >>>>>>> dev
+                Returns
+                --------
+                Tensor
+                    The scale density of the lens.
+
+                    *Unit: Msun/Mpc^3*
 
         """
         d_l = self.cosmology.angular_diameter_distance(z_l)
@@ -441,27 +441,6 @@
 
             *Unit: arcsec*
 
-<<<<<<< HEAD
-=======
-        mass: Optional[Tensor]
-            Mass of the lens.
-
-            *Unit: Msun*
-
-        Rs: Optional[Tensor]
-            Scale radius of the TNFW lens.
-
-            *Unit: arcsec*
-
-        tau: Optional[Tensor]
-            Truncation scale. Ratio of truncation radius to scale radius.
-
-            *Unit: unitless*
-
-        params: dict
-            Dynamic parameter container.
-
->>>>>>> d4b306d3
         Returns
         ---------
         Tensor
@@ -492,12 +471,7 @@
     def mass_enclosed_2d(
         self,
         r: Tensor,
-<<<<<<< HEAD
-        scale_radius: Annotated[Tensor, "Param"],
-=======
-        z_s: Tensor,
-        Rs: Annotated[Tensor, "Param"],
->>>>>>> d4b306d3
+        Rs: Annotated[Tensor, "Param"],
         tau: Annotated[Tensor, "Param"],
     ) -> Tensor:
         """
@@ -510,27 +484,6 @@
 
             *Unit: arcsec*
 
-<<<<<<< HEAD
-=======
-        mass: Optional[Tensor]
-            Mass of the lens.
-
-            *Unit: Msun*
-
-        Rs: Optional[Tensor]
-            Scale radius of the TNFW lens.
-
-            *Unit: arcsec*
-
-        tau: Optional[Tensor]
-            Truncation scale. Ratio of truncation radius to scale radius.
-
-            *Unit: unitless*
-
-        params: dict
-            Dynamic parameter container.
-
->>>>>>> d4b306d3
         Returns
         -------
         Tensor
@@ -572,27 +525,6 @@
 
             *Unit: arcsec*
 
-<<<<<<< HEAD
-=======
-        mass: Optional[Tensor]
-            Mass of the lens (Msun).
-
-            *Unit: Msun*
-
-        Rs: Optional[Tensor]
-            Scale radius of the TNFW lens.
-
-            *Unit: arcsec*
-
-        tau: Optional[Tensor]
-            Truncation scale. Ratio of truncation radius to scale radius.
-
-            *Unit: unitless*
-
-        params: dict
-            Dynamic parameter container.
-
->>>>>>> d4b306d3
         Returns
         --------
         x_component: Tensor
@@ -644,27 +576,6 @@
 
             *Unit: arcsec*
 
-<<<<<<< HEAD
-=======
-        mass: Optional[Tensor]
-            Mass of the lens.
-
-            *Unit: Msun*
-
-        Rs: Optional[Tensor]
-            Scale radius of the TNFW lens.
-
-            *Unit: arcsec*
-
-        tau: Optional[Tensor]
-            Truncation scale. Ratio of truncation radius to scale radius.
-
-            *Unit: unitless*
-
-        params: dict
-            Dynamic parameter container.
-
->>>>>>> d4b306d3
         Returns
         -------
         Tensor
