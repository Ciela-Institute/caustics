# mypy: disable-error-code="operator,union-attr,dict-item"
from typing import Optional, Union, Annotated

from torch import Tensor
from caskade import forward, Param

from .base import ThinLens, CosmologyType, NameType, ZType
from . import func

DELTA = 200.0

__all__ = ("TNFW",)


class TNFW(ThinLens):
    """Truncated Navaro-Frenk-White profile

    TNFW lens class. This class models a lens using the truncated
    Navarro-Frenk-White (NFW) profile.  The NFW profile is a spatial
    density profile of dark matter halo that arises in cosmological
    simulations. It is truncated with an extra scaling term which
    smoothly reduces the density such that it does not diverge to
    infinity. This is based off the paper by Baltz et al. 2009:

    https://arxiv.org/abs/0705.0682

    https://ui.adsabs.harvard.edu/abs/2009JCAP...01..015B/abstract

    Notes
    ------
        The mass `m` in the TNFW profile corresponds to the total mass
        of the lens. This is different from the NFW profile where the
        mass `m` parameter corresponds to the mass within R200. If you
        prefer the "mass within R200" version you can set:
        `interpret_m_total_mass = False` on initialization of the
        object. However, the mass within R200 will be computed for an
        NFW profile, not a TNFW profile. This is in line with how
        lenstronomy interprets the mass parameter.

    Parameters
    -----
    name: string
        Name of the lens instance.

    cosmology: Cosmology
        An instance of the Cosmology class which contains
        information about the cosmological model and parameters.

    z_l: Optional[Tensor]
        Redshift of the lens.

        *Unit: unitless*

    z_s: Optional[Tensor]
        Redshift of the source.

        *Unit: unitless*

    x0: Optional[Tensor]
        Center of lens position on x-axis.

        *Unit: arcsec*

    y0: Optional[Tensor]
        Center of lens position on y-axis.

        *Unit: arcsec*

    mass: Optional[Tensor]
        Mass of the lens.

        *Unit: Msun*

    Rs: Optional[Tensor]
        Scale radius of the TNFW lens.

        *Unit: arcsec*

    tau: Optional[Tensor]
        Truncation scale. Ratio of truncation radius to scale radius.

        *Unit: unitless*

    s: float
        Softening parameter to avoid singularities at the center of the lens.
        Default is 0.0.

        *Unit: arcsec*

    interpret_m_total_mass: boolean
        Indicates how to interpret the mass variable "m". If true
        the mass is interpreted as the total mass of the halo (good because it makes sense). If
        false it is interpreted as what the mass would have been within R200 of a an NFW that
        isn't truncated (good because it is easily compared with an NFW).

    """

    _null_params = {
        "x0": 0.0,
        "y0": 0.0,
        "mass": 1e13,
        "Rs": 1.0,
        "tau": 3.0,
    }

    def __init__(
        self,
        cosmology: CosmologyType,
        z_l: ZType = None,
        z_s: ZType = None,
        x0: Annotated[
            Optional[Union[Tensor, float]],
            "Center of lens position on x-axis",
            True,
            "arcsec",
        ] = None,
        y0: Annotated[
            Optional[Union[Tensor, float]],
            "Center of lens position on y-axis",
            True,
            "arcsec",
        ] = None,
        mass: Annotated[
            Optional[Union[Tensor, float]], "Mass of the lens", True, "Msol"
        ] = None,
        Rs: Annotated[
            Optional[Union[Tensor, float]],
            "Scale radius of the TNFW lens",
            True,
            "arcsec",
        ] = None,
        tau: Annotated[
            Optional[Union[Tensor, float]],
            "Truncation scale. Ratio of truncation radius to scale radius",
            True,
            "rt/rs",
        ] = None,
        s: Annotated[
            float,
            "Softening parameter to avoid singularities at the center of the lens",
        ] = 0.0,
        interpret_m_total_mass: Annotated[
            bool, "Indicates how to interpret the mass variable 'm'"
        ] = True,
        name: NameType = None,
    ):
        """
        Initialize an instance of the TNFW lens class.

        """
        super().__init__(cosmology, z_l, name=name, z_s=z_s)

        self.x0 = Param("x0", x0, units="arcsec")
        self.y0 = Param("y0", y0, units="arcsec")
        self.mass = Param("mass", mass, units="Msun", valid=(0, None))
        self.Rs = Param("Rs", Rs, units="arcsec", valid=(0, None))
        self.tau = Param("tau", tau, units="unitless", valid=(0, None))
        self.s = s
        self.interpret_m_total_mass = interpret_m_total_mass

    @forward
    def get_concentration(
        self,
        z_l: Annotated[Tensor, "Param"],
        mass: Annotated[Tensor, "Param"],
        Rs: Annotated[Tensor, "Param"],
    ) -> Tensor:
        """
        Compute the concentration parameter "c" for a TNFW profile.

        Parameters
        ----------
        z_l: Tensor
            Redshift of the lens.

            *Unit: unitless*

        x0: Tensor
            Center of lens position on x-axis.

            *Unit: arcsec*

        y0: Tensor
            Center of lens position on y-axis.

            *Unit: arcsec*

        mass: Optional[Tensor]
            Mass of the lens.

            *Unit: Msun*

        Rs: Optional[Tensor]
            Scale radius of the TNFW lens.

            *Unit: arcsec*

        tau: Optional[Tensor]
            Truncation scale. Ratio of truncation radius to scale radius.

            *Unit: unitless*

        params: dict
            Dynamic parameter container.

        Returns
        -------
        Tensor
            The concentration parameter "c" for a TNFW profile.

            *Unit: unitless*

        """
        critical_density = self.cosmology.critical_density(z_l)
        d_l = self.cosmology.angular_diameter_distance(z_l)
        return func.concentration_tnfw(mass, Rs, critical_density, d_l, DELTA)

    @forward
    def get_truncation_radius(
        self,
        Rs: Annotated[Tensor, "Param"],
        tau: Annotated[Tensor, "Param"],
    ) -> Tensor:
        """
                Calculate the truncation radius of the TNFW lens.

        <<<<<<< HEAD
        =======
                Parameters
                ----------
                z_l: Tensor
                    Redshift of the lens.

                    *Unit: unitless*

                x0: Tensor
                    Center of lens position on x-axis.

                    *Unit: arcsec*

                y0: Tensor
                    Center of lens position on y-axis.

                    *Unit: arcsec*

                mass: Optional[Tensor]
                    Mass of the lens.

                    *Unit: Msun*

                Rs: Optional[Tensor]
                    Scale radius of the TNFW lens.

                    *Unit: arcsec*

                tau: Optional[Tensor]
                    Truncation scale. Ratio of truncation radius to scale radius.

                    *Unit: unitless*

                params: dictionary
                    Dynamic parameter container.

        >>>>>>> dev
                Returns
                -------
                Tensor
                    The truncation radius of the lens.

                    *Unit: arcsec*

        """
        return tau * Rs

    @forward
    def M0(
        self,
        z_l: Annotated[Tensor, "Param"],
        mass: Annotated[Tensor, "Param"],
        Rs: Annotated[Tensor, "Param"],
        tau: Annotated[Tensor, "Param"],
    ) -> Tensor:
        """
                Calculate the reference mass.
                This is an abstract reference mass used internally
                in the equations from Baltz et al. 2009.

        <<<<<<< HEAD
        =======
                Parameters
                ----------
                z_l: Tensor
                    Redshift of the lens.

                    *Unit: unitless*

                x0: Tensor
                    Center of lens position on x-axis.

                    *Unit: arcsec*

                y0: Tensor
                    Center of lens position on y-axis.

                    *Unit: arcsec*

                mass: Optional[Tensor]
                    Mass of the lens.

                    *Unit: Msun*

                Rs: Optional[Tensor]
                    Scale radius of the TNFW lens.

                    *Unit: arcsec*

                tau: Optional[Tensor]
                    Truncation scale. Ratio of truncation radius to scale radius.

                    *Unit: unitless*

                params: dictionary
                    Dynamic parameter container.

        >>>>>>> dev
                Returns
                -------
                Tensor
                    The reference mass of the lens in Msun.

                    *Unit: Msun*

        """
        if self.interpret_m_total_mass:
            return func.M0_totmass_tnfw(mass, tau)
        else:
            d_l = self.cosmology.angular_diameter_distance(z_l)
            critical_density = self.cosmology.critical_density(z_l)
            c = func.concentration_tnfw(mass, Rs, critical_density, d_l, DELTA)
            return func.M0_scalemass_tnfw(Rs, c, critical_density, d_l, DELTA)

    @forward
    def get_scale_density(
        self,
        z_l: Annotated[Tensor, "Param"],
        mass: Annotated[Tensor, "Param"],
        Rs: Annotated[Tensor, "Param"],
    ) -> Tensor:
        """
                Calculate the scale density of the lens.

        <<<<<<< HEAD
        =======
                Parameters
                ----------
                z_l: Tensor
                    Redshift of the lens.

                    *Unit: unitless*

                x0: Tensor
                    Center of lens position on x-axis.

                    *Unit: arcsec*

                y0: Tensor
                    Center of lens position on y-axis.

                    *Unit: arcsec*

                mass: Optional[Tensor]
                    Mass of the lens.

                    *Unit: Msun*

                Rs: Optional[Tensor]
                    Scale radius of the TNFW lens.

                    *Unit: arcsec*

                tau: Optional[Tensor]
                    Truncation scale. Ratio of truncation radius to scale radius.

                    *Unit: unitless*

                params: dict
                    Dynamic parameter container.

        >>>>>>> dev
                Returns
                --------
                Tensor
                    The scale density of the lens.

                    *Unit: Msun/Mpc^3*

        """
        d_l = self.cosmology.angular_diameter_distance(z_l)
        critical_density = self.cosmology.critical_density(z_l)
        c = func.concentration_tnfw(mass, Rs, critical_density, d_l, DELTA)
        return func.scale_density_tnfw(c, critical_density, DELTA)

    @forward
    def convergence(
        self,
        x: Tensor,
        y: Tensor,
        z_s: Annotated[Tensor, "Param"],
        z_l: Annotated[Tensor, "Param"],
        x0: Annotated[Tensor, "Param"],
        y0: Annotated[Tensor, "Param"],
        mass: Annotated[Tensor, "Param"],
        Rs: Annotated[Tensor, "Param"],
        tau: Annotated[Tensor, "Param"],
    ) -> Tensor:
        """
        TNFW convergence as given in Baltz et al. 2009.
        This is unitless since it is Sigma(x) / Sigma_crit.

        Parameters
        ----------
        x: Tensor
            The x-coordinate on the lens plane.

            *Unit: arcsec*

        y: Tensor
            The y-coordinate on the lens plane.

            *Unit: arcsec*

        Returns
        ---------
        Tensor
            Convergence at requested position.

            *Unit: unitless*

        """

        d_l = self.cosmology.angular_diameter_distance(z_l)
        critical_density = self.cosmology.critical_surface_density(z_l, z_s)
        M0 = self.M0(z_l=z_l, mass=mass, Rs=Rs, tau=tau)
        return func.convergence_tnfw(
            x0,
            y0,
            Rs,
            tau,
            x,
            y,
            critical_density,
            M0,
            d_l,
            self.s,
        )

    @forward
    def mass_enclosed_2d(
        self,
        r: Tensor,
        Rs: Annotated[Tensor, "Param"],
        tau: Annotated[Tensor, "Param"],
    ) -> Tensor:
        """
        Total projected mass (Msun) within a radius r (arcsec).

        Parameters
        -----------
        r: Tensor
            Radius within which to calculate the mass.

            *Unit: arcsec*

        Returns
        -------
        Tensor
            Integrated mass projected in infinite cylinder within radius r.

            *Unit: Msun*

        """

        M0 = self.M0()
<<<<<<< HEAD
        return func.mass_enclosed_2d_tnfw(r, scale_radius, tau, M0)
=======
        return func.mass_enclosed_2d_tnfw(r, Rs, tau, M0, self._F_mode)
>>>>>>> 75105e53

    @forward
    def physical_deflection_angle(
        self,
        x: Tensor,
        y: Tensor,
        z_l: Annotated[Tensor, "Param"],
        x0: Annotated[Tensor, "Param"],
        y0: Annotated[Tensor, "Param"],
        mass: Annotated[Tensor, "Param"],
        Rs: Annotated[Tensor, "Param"],
        tau: Annotated[Tensor, "Param"],
    ) -> tuple[Tensor, Tensor]:
        """Compute the physical deflection angle (arcsec) for this lens at
        the requested position. Note that the NFW/TNFW profile is more
        naturally represented as a physical deflection angle, this is
        easily internally converted to a reduced deflection angle.

        Parameters
        ----------
        x: Tensor
            The x-coordinate on the lens plane.

            *Unit: arcsec*

        y: Tensor
            The y-coordinate on the lens plane.

            *Unit: arcsec*

        Returns
        --------
        x_component: Tensor
            Deflection Angle in x-direction.

            *Unit: arcsec*

        y_component: Tensor
            Deflection Angle in y-direction.

            *Unit: arcsec*

        """
        d_l = self.cosmology.angular_diameter_distance(z_l)
        M0 = self.M0(z_l=z_l, mass=mass, Rs=Rs, tau=tau)
        return func.physical_deflection_angle_tnfw(
<<<<<<< HEAD
            x0, y0, scale_radius, tau, x, y, M0, d_l, self.s
        )

    @forward
    def reduced_deflection_angle(self, x, y, z_s, z_l):
        d_s = self.cosmology.angular_diameter_distance(z_s)
        d_ls = self.cosmology.angular_diameter_distance_z1z2(z_l, z_s)
        deflection_angle_x, deflection_angle_y = self.physical_deflection_angle(
            x, y, z_s
        )
        return func.reduced_from_physical_deflection_angle(
            deflection_angle_x, deflection_angle_y, d_s, d_ls
=======
            x0, y0, Rs, tau, x, y, M0, d_l, self._F_mode, self.s
>>>>>>> 75105e53
        )

    @forward
    def potential(
        self,
        x: Tensor,
        y: Tensor,
        z_s: Annotated[Tensor, "Param"],
        z_l: Annotated[Tensor, "Param"],
        x0: Annotated[Tensor, "Param"],
        y0: Annotated[Tensor, "Param"],
        mass: Annotated[Tensor, "Param"],
        Rs: Annotated[Tensor, "Param"],
        tau: Annotated[Tensor, "Param"],
    ) -> Tensor:
        """
        Compute the lensing potential.
        Note that this is not a unitless potential!
        This is the potential as given in Baltz et al. 2009.

        TODO: convert to dimensionless potential.

        Parameters
        -----------
        x: Tensor
            x-coordinate in the lens plane.

            *Unit: arcsec*

        y: Tensor
            y-coordinate in the lens plane.

            *Unit: arcsec*

        Returns
        -------
        Tensor
            The lensing potential.

            *Unit: arcsec^2*

        """

        d_l = self.cosmology.angular_diameter_distance(z_l)
        d_s = self.cosmology.angular_diameter_distance(z_s)
        d_ls = self.cosmology.angular_diameter_distance_z1z2(z_l, z_s)

        M0 = self.M0(z_l=z_l, mass=mass, Rs=Rs, tau=tau)
        return func.potential_tnfw(
<<<<<<< HEAD
            x0, y0, scale_radius, tau, x, y, M0, d_l, d_s, d_ls, self.s
=======
            x0, y0, Rs, tau, x, y, M0, d_l, d_s, d_ls, self._F_mode, self.s
>>>>>>> 75105e53
        )<|MERGE_RESOLUTION|>--- conflicted
+++ resolved
@@ -222,52 +222,14 @@
         tau: Annotated[Tensor, "Param"],
     ) -> Tensor:
         """
-                Calculate the truncation radius of the TNFW lens.
-
-        <<<<<<< HEAD
-        =======
-                Parameters
-                ----------
-                z_l: Tensor
-                    Redshift of the lens.
-
-                    *Unit: unitless*
-
-                x0: Tensor
-                    Center of lens position on x-axis.
-
-                    *Unit: arcsec*
-
-                y0: Tensor
-                    Center of lens position on y-axis.
-
-                    *Unit: arcsec*
-
-                mass: Optional[Tensor]
-                    Mass of the lens.
-
-                    *Unit: Msun*
-
-                Rs: Optional[Tensor]
-                    Scale radius of the TNFW lens.
-
-                    *Unit: arcsec*
-
-                tau: Optional[Tensor]
-                    Truncation scale. Ratio of truncation radius to scale radius.
-
-                    *Unit: unitless*
-
-                params: dictionary
-                    Dynamic parameter container.
-
-        >>>>>>> dev
-                Returns
-                -------
-                Tensor
-                    The truncation radius of the lens.
-
-                    *Unit: arcsec*
+        Calculate the truncation radius of the TNFW lens.
+
+        Returns
+        -------
+        Tensor
+            The truncation radius of the lens.
+
+            *Unit: arcsec*
 
         """
         return tau * Rs
@@ -281,54 +243,17 @@
         tau: Annotated[Tensor, "Param"],
     ) -> Tensor:
         """
-                Calculate the reference mass.
-                This is an abstract reference mass used internally
-                in the equations from Baltz et al. 2009.
-
-        <<<<<<< HEAD
-        =======
-                Parameters
-                ----------
-                z_l: Tensor
-                    Redshift of the lens.
-
-                    *Unit: unitless*
-
-                x0: Tensor
-                    Center of lens position on x-axis.
-
-                    *Unit: arcsec*
-
-                y0: Tensor
-                    Center of lens position on y-axis.
-
-                    *Unit: arcsec*
-
-                mass: Optional[Tensor]
-                    Mass of the lens.
-
-                    *Unit: Msun*
-
-                Rs: Optional[Tensor]
-                    Scale radius of the TNFW lens.
-
-                    *Unit: arcsec*
-
-                tau: Optional[Tensor]
-                    Truncation scale. Ratio of truncation radius to scale radius.
-
-                    *Unit: unitless*
-
-                params: dictionary
-                    Dynamic parameter container.
-
-        >>>>>>> dev
-                Returns
-                -------
-                Tensor
-                    The reference mass of the lens in Msun.
-
-                    *Unit: Msun*
+        Calculate the reference mass.
+        This is an abstract reference mass used internally
+        in the equations from Baltz et al. 2009.
+
+
+        Returns
+        -------
+        Tensor
+            The reference mass of the lens in Msun.
+
+            *Unit: Msun*
 
         """
         if self.interpret_m_total_mass:
@@ -347,52 +272,14 @@
         Rs: Annotated[Tensor, "Param"],
     ) -> Tensor:
         """
-                Calculate the scale density of the lens.
-
-        <<<<<<< HEAD
-        =======
-                Parameters
-                ----------
-                z_l: Tensor
-                    Redshift of the lens.
-
-                    *Unit: unitless*
-
-                x0: Tensor
-                    Center of lens position on x-axis.
-
-                    *Unit: arcsec*
-
-                y0: Tensor
-                    Center of lens position on y-axis.
-
-                    *Unit: arcsec*
-
-                mass: Optional[Tensor]
-                    Mass of the lens.
-
-                    *Unit: Msun*
-
-                Rs: Optional[Tensor]
-                    Scale radius of the TNFW lens.
-
-                    *Unit: arcsec*
-
-                tau: Optional[Tensor]
-                    Truncation scale. Ratio of truncation radius to scale radius.
-
-                    *Unit: unitless*
-
-                params: dict
-                    Dynamic parameter container.
-
-        >>>>>>> dev
-                Returns
-                --------
-                Tensor
-                    The scale density of the lens.
-
-                    *Unit: Msun/Mpc^3*
+        Calculate the scale density of the lens.
+
+        Returns
+        --------
+        Tensor
+            The scale density of the lens.
+
+            *Unit: Msun/Mpc^3*
 
         """
         d_l = self.cosmology.angular_diameter_distance(z_l)
@@ -481,11 +368,7 @@
         """
 
         M0 = self.M0()
-<<<<<<< HEAD
-        return func.mass_enclosed_2d_tnfw(r, scale_radius, tau, M0)
-=======
-        return func.mass_enclosed_2d_tnfw(r, Rs, tau, M0, self._F_mode)
->>>>>>> 75105e53
+        return func.mass_enclosed_2d_tnfw(r, Rs, tau, M0)
 
     @forward
     def physical_deflection_angle(
@@ -532,22 +415,16 @@
         d_l = self.cosmology.angular_diameter_distance(z_l)
         M0 = self.M0(z_l=z_l, mass=mass, Rs=Rs, tau=tau)
         return func.physical_deflection_angle_tnfw(
-<<<<<<< HEAD
-            x0, y0, scale_radius, tau, x, y, M0, d_l, self.s
+            x0, y0, Rs, tau, x, y, M0, d_l, self.s
         )
 
     @forward
     def reduced_deflection_angle(self, x, y, z_s, z_l):
         d_s = self.cosmology.angular_diameter_distance(z_s)
         d_ls = self.cosmology.angular_diameter_distance_z1z2(z_l, z_s)
-        deflection_angle_x, deflection_angle_y = self.physical_deflection_angle(
-            x, y, z_s
-        )
+        deflection_angle_x, deflection_angle_y = self.physical_deflection_angle(x, y)
         return func.reduced_from_physical_deflection_angle(
             deflection_angle_x, deflection_angle_y, d_s, d_ls
-=======
-            x0, y0, Rs, tau, x, y, M0, d_l, self._F_mode, self.s
->>>>>>> 75105e53
         )
 
     @forward
@@ -596,10 +473,4 @@
         d_ls = self.cosmology.angular_diameter_distance_z1z2(z_l, z_s)
 
         M0 = self.M0(z_l=z_l, mass=mass, Rs=Rs, tau=tau)
-        return func.potential_tnfw(
-<<<<<<< HEAD
-            x0, y0, scale_radius, tau, x, y, M0, d_l, d_s, d_ls, self.s
-=======
-            x0, y0, Rs, tau, x, y, M0, d_l, d_s, d_ls, self._F_mode, self.s
->>>>>>> 75105e53
-        )+        return func.potential_tnfw(x0, y0, Rs, tau, x, y, M0, d_l, d_s, d_ls, self.s)