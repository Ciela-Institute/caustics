# mypy: disable-error-code="index"
from math import pi
from typing import Optional

import torch
import torch.nn.functional as F
from scipy.fft import next_fast_len
from torch import Tensor
import numpy as np

from ..cosmology import Cosmology
from ..utils import get_meshgrid, interp2d, safe_divide, safe_log
from .base import ThinLens
from ..parametrized import unpack
from ..packed import Packed

__all__ = ("PixelatedConvergence",)


class PixelatedConvergence(ThinLens):
    _null_params = {
        "x0": 0.0,
        "y0": 0.0,
        "convergence_map": np.logspace(0, 1, 100, dtype=np.float32).reshape(10, 10),
    }

    def __init__(
        self,
        pixelscale: float,
        n_pix: int,
        cosmology: Cosmology,
        z_l: Optional[Tensor] = None,
        x0: Optional[Tensor] = torch.tensor(0.0),
        y0: Optional[Tensor] = torch.tensor(0.0),
        convergence_map: Optional[Tensor] = None,
        shape: Optional[tuple[int, ...]] = None,
        convolution_mode: str = "fft",
        use_next_fast_len: bool = True,
        padding: str = "zero",
        name: Optional[str] = None,
    ):
        """Strong lensing with user provided kappa map

        PixelatedConvergence is a class for strong gravitational lensing with a
        user-provided kappa map. It inherits from the ThinLens class.
        This class enables the computation of deflection angles and
        lensing potential by applying the user-provided kappa map to a
        grid using either Fast Fourier Transform (FFT) or a 2D
        convolution.

        Attributes
        ----------
        name: string
            The name of the PixelatedConvergence object.

        fov: float
            The field of view in arcseconds.

            *Unit: arcsec*

        n_pix: int
            The number of pixels on each side of the grid.

<<<<<<< HEAD
=======
            *Unit: unitless*
>>>>>>> 47321a32

        cosmology: Cosmology
            An instance of the cosmological parameters.

        z_l: Optional[Tensor]
            The redshift of the lens.

            *Unit: unitless*

        x0: Optional[Tensor]
            The x-coordinate of the center of the grid.

            *Unit: arcsec*

        y0: Optional[Tensor]
            The y-coordinate of the center of the grid.

            *Unit: arcsec*

        convergence_map: Optional[Tensor]
            A 2D tensor representing the convergence map.

            *Unit: unitless*

        shape: Optional[tuple[int, ...]]
            The shape of the convergence map.

<<<<<<< HEAD
=======
            *Unit: unitless*
>>>>>>> 47321a32

        convolution_mode: str, optional
            The convolution mode for calculating deflection angles and lensing potential.
            It can be either "fft" (Fast Fourier Transform) or "conv2d" (2D convolution).
            Default is "fft".

<<<<<<< HEAD
=======
            *Unit: unitless*
>>>>>>> 47321a32

        use_next_fast_len: bool, optional
            If True, adds additional padding to speed up the FFT by calling
            `scipy.fft.next_fast_len`.
            The speed boost can be substantial when `n_pix` is a multiple of a
            small prime number. Default is True.

<<<<<<< HEAD
=======
            *Unit: unitless*
>>>>>>> 47321a32

        padding: { "zero", "circular", "reflect", "tile" }

            Specifies the type of padding to use:
            "zero" will do zero padding,
            "circular" will do cyclic boundaries.
            "reflect" will do reflection padding.
            "tile" will tile the image at 2x2 which
            basically identical to circular padding, but is easier.

            Generally you should use either "zero" or "tile".

<<<<<<< HEAD
=======
            *Unit: unitless*
>>>>>>> 47321a32

        """

        super().__init__(cosmology, z_l, name=name)

        if convergence_map is not None and convergence_map.ndim != 2:
            raise ValueError(
                f"convergence_map must be 2D. Received a {convergence_map.ndim}D tensor)"
            )
        elif shape is not None and len(shape) != 2:
            raise ValueError(f"shape must specify a 2D tensor. Received shape={shape}")

        self.add_param("x0", x0)
        self.add_param("y0", y0)
        self.add_param("convergence_map", convergence_map, shape)

        self.n_pix = n_pix
        self.pixelscale = pixelscale
        self.fov = self.n_pix * self.pixelscale
        self.use_next_fast_len = use_next_fast_len
        self.padding = padding

        # Construct kernels
        x_mg, y_mg = get_meshgrid(self.pixelscale, 2 * self.n_pix, 2 * self.n_pix)
        # Shift to center kernels within pixel at index n_pix
        x_mg = x_mg - self.pixelscale / 2
        y_mg = y_mg - self.pixelscale / 2
        d2 = x_mg**2 + y_mg**2
        self.potential_kernel = safe_log(d2.sqrt())
        self.ax_kernel = safe_divide(x_mg, d2)
        self.ay_kernel = safe_divide(y_mg, d2)
        # Set centers of kernels to zero
        self.potential_kernel[..., self.n_pix, self.n_pix] = 0
        self.ax_kernel[..., self.n_pix, self.n_pix] = 0
        self.ay_kernel[..., self.n_pix, self.n_pix] = 0

        self.potential_kernel_tilde = None
        self.ax_kernel_tilde = None
        self.ay_kernel_tilde = None
        self._s = None

        # Triggers creation of FFTs of kernels
        self.convolution_mode = convolution_mode

    def to(
        self, device: Optional[torch.device] = None, dtype: Optional[torch.dtype] = None
    ):
        """
        Move the ConvergenceGrid object and all its tensors to the specified device and dtype.

        Parameters
        ----------
        device: Optional[torch.device]
            The target device to move the tensors to.

        dtype: Optional[torch.dtype]
            The target data type to cast the tensors to.

        """
        super().to(device, dtype)
        self.potential_kernel = self.potential_kernel.to(device=device, dtype=dtype)
        self.ax_kernel = self.ax_kernel.to(device=device, dtype=dtype)
        self.ay_kernel = self.ay_kernel.to(device=device, dtype=dtype)
        if self.potential_kernel_tilde is not None:
            self.potential_kernel_tilde = self.potential_kernel_tilde.to(device=device)
        if self.ax_kernel_tilde is not None:
            self.ax_kernel_tilde = self.ax_kernel_tilde.to(device=device)
        if self.ay_kernel_tilde is not None:
            self.ay_kernel_tilde = self.ay_kernel_tilde.to(device=device)

    def _fft2_padded(self, x: Tensor) -> Tensor:
        """
        Compute the 2D Fast Fourier Transform (FFT) of a tensor with zero-padding.

        Parameters
        x: Tensor
            The input tensor to be transformed.

<<<<<<< HEAD
=======
            *Unit: unitless*
>>>>>>> 47321a32

        Returns
        -------
        Tensor
            The 2D FFT of the input tensor with zero-padding.

<<<<<<< HEAD
=======
            *Unit: unitless*
>>>>>>> 47321a32

        """
        pad = 2 * self.n_pix
        if self.use_next_fast_len:
            pad = next_fast_len(pad)
        self._s = (pad, pad)

        if self.padding == "zero":
            pass
        elif self.padding in ["reflect", "circular"]:
            x = F.pad(
                x[None, None], (0, self.n_pix - 1, 0, self.n_pix - 1), mode=self.padding
            ).squeeze()
        elif self.padding == "tile":
            x = torch.tile(x, (2, 2))

        return torch.fft.rfft2(x, self._s)

    def _unpad_fft(self, x: Tensor) -> Tensor:
        """
        Remove padding from the result of a 2D FFT.

        Parameters
        ----------
        x: Tensor
            The input tensor with padding.

            *Unit: arcsec*

        Returns
        -------
        Tensor
            The input tensor without padding.

<<<<<<< HEAD
=======
            *Unit: unitless*
>>>>>>> 47321a32

        """
        return torch.roll(x, (-self._s[0] // 2, -self._s[1] // 2), dims=(-2, -1))[..., : self.n_pix, : self.n_pix]  # fmt: skip

    def _unpad_conv2d(self, x: Tensor) -> Tensor:
        """
        Remove padding from the result of a 2D convolution.

        Parameters
        ----------
        x: Tensor
            The input tensor with padding.

        Returns
        -------
        Tensor
            The input tensor without padding.

        """
        return x  # noqa: E501 torch.roll(x, (-self.padding_range * self.ax_kernel.shape[0]//4,-self.padding_range * self.ax_kernel.shape[1]//4), dims = (-2,-1))[..., :self.n_pix, :self.n_pix] #[..., 1:, 1:]

    @property
    def convolution_mode(self):
        """
        Get the convolution mode of the ConvergenceGrid object.

        Returns
        -------
        string
            The convolution mode, either "fft" or "conv2d".

        """
        return self._convolution_mode

    @convolution_mode.setter
    def convolution_mode(self, convolution_mode: str):
        """
        Set the convolution mode of the ConvergenceGrid object.

        Parameters
        ----------
        mode: string
            The convolution mode to be set, either "fft" or "conv2d".

        """
        if convolution_mode == "fft":
            # Create FFTs of kernels
            self.potential_kernel_tilde = self._fft2_padded(self.potential_kernel)
            self.ax_kernel_tilde = self._fft2_padded(self.ax_kernel)
            self.ay_kernel_tilde = self._fft2_padded(self.ay_kernel)
        elif convolution_mode == "conv2d":
            # Drop FFTs of kernels
            self.potential_kernel_tilde = None
            self.ax_kernel_tilde = None
            self.ay_kernel_tilde = None
        else:
            raise ValueError("invalid convolution convolution_mode")

        self._convolution_mode = convolution_mode

    @unpack
    def reduced_deflection_angle(
        self,
        x: Tensor,
        y: Tensor,
        z_s: Tensor,
        *args,
        params: Optional["Packed"] = None,
        z_l: Optional[Tensor] = None,
        x0: Optional[Tensor] = None,
        y0: Optional[Tensor] = None,
        convergence_map: Optional[Tensor] = None,
        **kwargs,
    ) -> tuple[Tensor, Tensor]:
        """
        Compute the deflection angles at the specified positions using the given convergence map.

        Parameters
        ----------
        x: Tensor
            The x-coordinates of the positions to compute the deflection angles for.

            *Unit: arcsec*

        y: Tensor
            The y-coordinates of the positions to compute the deflection angles for.

            *Unit: arcsec*

        z_s: Tensor
            The source redshift.

            *Unit: unitless*

        params: Packed, optional
            A dictionary containing additional parameters.

        Returns
        -------
        x_component: Tensor
            Deflection Angle in the x-direction.

<<<<<<< HEAD
            *Unit: arcsec*
=======
            *Unit: radians*
>>>>>>> 47321a32

        y_component: Tensor
            Deflection Angle in the y-direction.

<<<<<<< HEAD
            *Unit: arcsec*
=======
            *Unit: radians*
>>>>>>> 47321a32

        """
        if self.convolution_mode == "fft":
            deflection_angle_x_map, deflection_angle_y_map = self._deflection_angle_fft(
                convergence_map
            )
        else:
            (
                deflection_angle_x_map,
                deflection_angle_y_map,
            ) = self._deflection_angle_conv2d(convergence_map)
        # Scale is distance from center of image to center of pixel on the edge
        scale = self.fov / 2
        deflection_angle_x = interp2d(
            deflection_angle_x_map, (x - x0).view(-1) / scale, (y - y0).view(-1) / scale
        ).reshape(x.shape)
        deflection_angle_y = interp2d(
            deflection_angle_y_map, (x - x0).view(-1) / scale, (y - y0).view(-1) / scale
        ).reshape(x.shape)
        return deflection_angle_x, deflection_angle_y

    def _deflection_angle_fft(self, convergence_map: Tensor) -> tuple[Tensor, Tensor]:
        """
        Compute the deflection angles using the Fast Fourier Transform (FFT) method.

        Parameters
        ----------
        convergence_map: Tensor
            The 2D tensor representing the convergence map.

            *Unit: unitless*

        Returns
        -------
        x_component: Tensor
            Deflection Angle in x-component.

<<<<<<< HEAD
            *Unit: arcsec*
=======
            *Unit: radians*
>>>>>>> 47321a32

        y_component: Tensor
            Deflection Angle in y-component.

<<<<<<< HEAD
            *Unit: arcsec*
=======
            *Unit: radians*
>>>>>>> 47321a32

        """
        convergence_tilde = self._fft2_padded(convergence_map)
        deflection_angle_x = torch.fft.irfft2(
            convergence_tilde * self.ax_kernel_tilde, self._s
        ).real * (self.pixelscale**2 / pi)
        deflection_angle_y = torch.fft.irfft2(
            convergence_tilde * self.ay_kernel_tilde, self._s
        ).real * (self.pixelscale**2 / pi)
        return self._unpad_fft(deflection_angle_x), self._unpad_fft(deflection_angle_y)

    def _deflection_angle_conv2d(
        self, convergence_map: Tensor
    ) -> tuple[Tensor, Tensor]:
        """
        Compute the deflection angles using the 2D convolution method.

        Parameters
        ----------
        convergence_map: Tensor
            The 2D tensor representing the convergence map.

            *Unit: unitless*

        Returns
        -------
        x_component: Tensor
            Deflection Angle

<<<<<<< HEAD
            *Unit: arcsec*
=======
            *Unit: radians*
>>>>>>> 47321a32

        y_component: Tensor
            Deflection Angle

<<<<<<< HEAD
            *Unit: arcsec*
=======
            *Unit: radians*
>>>>>>> 47321a32

        """
        # Use convergence_map as kernel since the kernel is twice as large. Flip since
        # we actually want the cross-correlation.

        2 * self.n_pix
        convergence_map_flipped = convergence_map.flip((-1, -2))[None, None]
        # noqa: E501 F.pad(, ((pad - self.n_pix)//2, (pad - self.n_pix)//2, (pad - self.n_pix)//2, (pad - self.n_pix)//2), mode = self.padding_mode)
        deflection_angle_x = F.conv2d(
            self.ax_kernel[None, None], convergence_map_flipped, padding="same"
        ).squeeze() * (self.pixelscale**2 / pi)
        deflection_angle_y = F.conv2d(
            self.ay_kernel[None, None], convergence_map_flipped, padding="same"
        ).squeeze() * (self.pixelscale**2 / pi)
        return self._unpad_conv2d(deflection_angle_x), self._unpad_conv2d(
            deflection_angle_y
        )

    @unpack
    def potential(
        self,
        x: Tensor,
        y: Tensor,
        z_s: Tensor,
        *args,
        params: Optional["Packed"] = None,
        z_l: Optional[Tensor] = None,
        x0: Optional[Tensor] = None,
        y0: Optional[Tensor] = None,
        convergence_map: Optional[Tensor] = None,
        **kwargs,
    ) -> Tensor:
        """
        Compute the lensing potential at the specified positions using the given convergence map.

        Parameters
        ----------
        x: Tensor
            The x-coordinates of the positions to compute the lensing potential for.

            *Unit: arcsec*

        y: Tensor
            The y-coordinates of the positions to compute the lensing potential for.

            *Unit: arcsec*

        z_s: Tensor
            The source redshift.

            *Unit: unitless*

        params: (Packed, optional)
            A dictionary containing additional parameters.

        Returns
        -------
        Tensor
            The lensing potential at the specified positions.

            *Unit: arcsec^2*

        """
        if self.convolution_mode == "fft":
            potential_map = self._potential_fft(convergence_map)
        else:
            potential_map = self._potential_conv2d(convergence_map)

        # Scale is distance from center of image to center of pixel on the edge
        scale = self.fov / 2
        return interp2d(
            potential_map, (x - x0).view(-1) / scale, (y - y0).view(-1) / scale
        ).reshape(x.shape)

    def _potential_fft(self, convergence_map: Tensor) -> Tensor:
        """
        Compute the lensing potential using the Fast Fourier Transform (FFT) method.

        Parameters
        ----------
        convergence_map: Tensor
            The 2D tensor representing the convergence map.

            *Unit: unitless*

        Returns
        -------
        Tensor
            The lensing potential.

            *Unit: arcsec^2*

        """
        convergence_tilde = self._fft2_padded(convergence_map)
        potential = torch.fft.irfft2(
            convergence_tilde * self.potential_kernel_tilde, self._s
        ) * (self.pixelscale**2 / pi)
        return self._unpad_fft(potential)

    def _potential_conv2d(self, convergence_map: Tensor) -> Tensor:
        """
        Compute the lensing potential using the 2D convolution method.

        Parameters
        ----------
        convergence_map: Tensor
            The 2D tensor representing the convergence map.

            *Unit: unitless*

        Returns
        -------
        Tensor
            The lensing potential.

            *Unit: arcsec^2*

        """
        # Use convergence_map as kernel since the kernel is twice as large. Flip since
        # we actually want the cross-correlation.
        convergence_map_flipped = convergence_map.flip((-1, -2))[None, None]
        potential = F.conv2d(
            self.potential_kernel[None, None], convergence_map_flipped, padding="same"
        ).squeeze() * (self.pixelscale**2 / pi)
        return self._unpad_conv2d(potential)

    @unpack
    def convergence(
        self,
        x: Tensor,
        y: Tensor,
        z_s: Tensor,
        *args,
        params: Optional["Packed"] = None,
        z_l: Optional[Tensor] = None,
        x0: Optional[Tensor] = None,
        y0: Optional[Tensor] = None,
        convergence_map: Optional[Tensor] = None,
        **kwargs,
    ) -> Tensor:
        """
        Compute the convergence at the specified positions. This method is not implemented.

        Parameters
        ----------
        x: Tensor
            The x-coordinates of the positions to compute the convergence for.

            *Unit: arcsec*

        y: Tensor
            The y-coordinates of the positions to compute the convergence for.

            *Unit: arcsec*

        z_s: Tensor
            The source redshift.

            *Unit: unitless*

        params: (Packed, optional)
            A dictionary containing additional parameters.

        Returns
        -------
        Tensor
            The convergence at the specified positions.

            *Unit: unitless*

        Raises
        ------
        NotImplementedError
            This method is not implemented.

        """
        return interp2d(
            convergence_map,
            (x - x0).view(-1) / self.fov * 2,
            (y - y0).view(-1) / self.fov * 2,
        ).reshape(x.shape)<|MERGE_RESOLUTION|>--- conflicted
+++ resolved
@@ -61,10 +61,7 @@
         n_pix: int
             The number of pixels on each side of the grid.
 
-<<<<<<< HEAD
-=======
-            *Unit: unitless*
->>>>>>> 47321a32
+            *Unit: unitless*
 
         cosmology: Cosmology
             An instance of the cosmological parameters.
@@ -92,20 +89,14 @@
         shape: Optional[tuple[int, ...]]
             The shape of the convergence map.
 
-<<<<<<< HEAD
-=======
-            *Unit: unitless*
->>>>>>> 47321a32
+            *Unit: unitless*
 
         convolution_mode: str, optional
             The convolution mode for calculating deflection angles and lensing potential.
             It can be either "fft" (Fast Fourier Transform) or "conv2d" (2D convolution).
             Default is "fft".
 
-<<<<<<< HEAD
-=======
-            *Unit: unitless*
->>>>>>> 47321a32
+            *Unit: unitless*
 
         use_next_fast_len: bool, optional
             If True, adds additional padding to speed up the FFT by calling
@@ -113,10 +104,7 @@
             The speed boost can be substantial when `n_pix` is a multiple of a
             small prime number. Default is True.
 
-<<<<<<< HEAD
-=======
-            *Unit: unitless*
->>>>>>> 47321a32
+            *Unit: unitless*
 
         padding: { "zero", "circular", "reflect", "tile" }
 
@@ -129,10 +117,7 @@
 
             Generally you should use either "zero" or "tile".
 
-<<<<<<< HEAD
-=======
-            *Unit: unitless*
->>>>>>> 47321a32
+            *Unit: unitless*
 
         """
 
@@ -211,20 +196,14 @@
         x: Tensor
             The input tensor to be transformed.
 
-<<<<<<< HEAD
-=======
-            *Unit: unitless*
->>>>>>> 47321a32
+            *Unit: unitless*
 
         Returns
         -------
         Tensor
             The 2D FFT of the input tensor with zero-padding.
 
-<<<<<<< HEAD
-=======
-            *Unit: unitless*
->>>>>>> 47321a32
+            *Unit: unitless*
 
         """
         pad = 2 * self.n_pix
@@ -259,10 +238,7 @@
         Tensor
             The input tensor without padding.
 
-<<<<<<< HEAD
-=======
-            *Unit: unitless*
->>>>>>> 47321a32
+            *Unit: unitless*
 
         """
         return torch.roll(x, (-self._s[0] // 2, -self._s[1] // 2), dims=(-2, -1))[..., : self.n_pix, : self.n_pix]  # fmt: skip
@@ -365,20 +341,12 @@
         x_component: Tensor
             Deflection Angle in the x-direction.
 
-<<<<<<< HEAD
-            *Unit: arcsec*
-=======
             *Unit: radians*
->>>>>>> 47321a32
 
         y_component: Tensor
             Deflection Angle in the y-direction.
 
-<<<<<<< HEAD
-            *Unit: arcsec*
-=======
             *Unit: radians*
->>>>>>> 47321a32
 
         """
         if self.convolution_mode == "fft":
@@ -416,20 +384,12 @@
         x_component: Tensor
             Deflection Angle in x-component.
 
-<<<<<<< HEAD
-            *Unit: arcsec*
-=======
             *Unit: radians*
->>>>>>> 47321a32
 
         y_component: Tensor
             Deflection Angle in y-component.
 
-<<<<<<< HEAD
-            *Unit: arcsec*
-=======
             *Unit: radians*
->>>>>>> 47321a32
 
         """
         convergence_tilde = self._fft2_padded(convergence_map)
@@ -459,20 +419,12 @@
         x_component: Tensor
             Deflection Angle
 
-<<<<<<< HEAD
-            *Unit: arcsec*
-=======
             *Unit: radians*
->>>>>>> 47321a32
 
         y_component: Tensor
             Deflection Angle
 
-<<<<<<< HEAD
-            *Unit: arcsec*
-=======
             *Unit: radians*
->>>>>>> 47321a32
 
         """
         # Use convergence_map as kernel since the kernel is twice as large. Flip since
