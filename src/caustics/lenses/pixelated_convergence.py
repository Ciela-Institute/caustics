from math import pi
from typing import Optional

import torch
import torch.nn.functional as F
from scipy.fft import next_fast_len
from torch import Tensor

from ..cosmology import Cosmology
from ..utils import get_meshgrid, interp2d, safe_divide, safe_log
from .base import ThinLens
from ..parametrized import unpack
from ..packed import Packed

__all__ = ("PixelatedConvergence",)


class PixelatedConvergence(ThinLens):
    def __init__(
        self,
        pixelscale: float,
        n_pix: int,
        cosmology: Cosmology,
        z_l: Optional[Tensor] = None,
        x0: Optional[Tensor] = torch.tensor(0.0),
        y0: Optional[Tensor] = torch.tensor(0.0),
        convergence_map: Optional[Tensor] = None,
        shape: Optional[tuple[int, ...]] = None,
        convolution_mode: str = "fft",
        use_next_fast_len: bool = True,
        padding: str = "zero",
        name: str = None,
    ):
        """Strong lensing with user provided kappa map

        PixelatedConvergence is a class for strong gravitational lensing with a
        user-provided kappa map. It inherits from the ThinLens class.
        This class enables the computation of deflection angles and
        lensing potential by applying the user-provided kappa map to a
        grid using either Fast Fourier Transform (FFT) or a 2D
        convolution.

        Attributes
        ----------
        name: string
            The name of the PixelatedConvergence object.
        fov: float
            The field of view in arcseconds.
        n_pix: int
            The number of pixels on each side of the grid.
        cosmology: Cosmology
            An instance of the cosmological parameters.
        z_l: Optional[Tensor]
            The redshift of the lens.
        x0: Optional[Tensor]
            The x-coordinate of the center of the grid.
        y0: Optional[Tensor]
            The y-coordinate of the center of the grid.
        convergence_map: Optional[Tensor]
            A 2D tensor representing the convergence map.
        shape: Optional[tuple[int, ...]]
            The shape of the convergence map.
        convolution_mode: (str, optional)
            The convolution mode for calculating deflection angles and lensing potential.
            It can be either "fft" (Fast Fourier Transform) or "conv2d" (2D convolution).
            Default is "fft".
        use_next_fast_len: (bool, optional)
            If True, adds additional padding to speed up the FFT by calling
            `scipy.fft.next_fast_len`.
            The speed boost can be substantial when `n_pix` is a multiple of a
            small prime number. Default is True.
        padding: { "zero", "circular", "reflect", "tile" }

            Specifies the type of padding to use:
            "zero" will do zero padding,
            "circular" will do cyclic boundaries.
            "reflect" will do reflection padding.
            "tile" will tile the image at 2x2 which
            basically identical to circular padding, but is easier.

            Generally you should use either "zero" or "tile".

        """

        super().__init__(cosmology, z_l, name=name)

        if convergence_map is not None and convergence_map.ndim != 2:
            raise ValueError(
                f"convergence_map must be 2D. Received a {convergence_map.ndim}D tensor)"
            )
        elif shape is not None and len(shape) != 2:
            raise ValueError(f"shape must specify a 2D tensor. Received shape={shape}")

        self.add_param("x0", x0)
        self.add_param("y0", y0)
        self.add_param("convergence_map", convergence_map, shape)

        self.n_pix = n_pix
        self.pixelscale = pixelscale
        self.fov = self.n_pix * self.pixelscale
        self.use_next_fast_len = use_next_fast_len
        self.padding = padding

        # Construct kernels
        x_mg, y_mg = get_meshgrid(self.pixelscale, 2 * self.n_pix, 2 * self.n_pix)
        # Shift to center kernels within pixel at index n_pix
        x_mg = x_mg - self.pixelscale / 2
        y_mg = y_mg - self.pixelscale / 2
        d2 = x_mg**2 + y_mg**2
        self.potential_kernel = safe_log(d2.sqrt())
        self.ax_kernel = safe_divide(x_mg, d2)
        self.ay_kernel = safe_divide(y_mg, d2)
        # Set centers of kernels to zero
        self.potential_kernel[..., self.n_pix, self.n_pix] = 0
        self.ax_kernel[..., self.n_pix, self.n_pix] = 0
        self.ay_kernel[..., self.n_pix, self.n_pix] = 0

        self.potential_kernel_tilde = None
        self.ax_kernel_tilde = None
        self.ay_kernel_tilde = None
        self._s = None

        # Triggers creation of FFTs of kernels
        self.convolution_mode = convolution_mode

    def to(
        self, device: Optional[torch.device] = None, dtype: Optional[torch.dtype] = None
    ):
        """
        Move the ConvergenceGrid object and all its tensors to the specified device and dtype.

        Parameters
        ----------
        device: Optional[torch.device]
            The target device to move the tensors to.
        dtype: Optional[torch.dtype]
            The target data type to cast the tensors to.
        """
        super().to(device, dtype)
        self.potential_kernel = self.potential_kernel.to(device=device, dtype=dtype)
        self.ax_kernel = self.ax_kernel.to(device=device, dtype=dtype)
        self.ay_kernel = self.ay_kernel.to(device=device, dtype=dtype)
        if self.potential_kernel_tilde is not None:
            self.potential_kernel_tilde = self.potential_kernel_tilde.to(device=device)
        if self.ax_kernel_tilde is not None:
            self.ax_kernel_tilde = self.ax_kernel_tilde.to(device=device)
        if self.ay_kernel_tilde is not None:
            self.ay_kernel_tilde = self.ay_kernel_tilde.to(device=device)

    def _fft2_padded(self, x: Tensor) -> Tensor:
        """
        Compute the 2D Fast Fourier Transform (FFT) of a tensor with zero-padding.

        Parameters
        x: Tensor
            The input tensor to be transformed.

        Returns
        -------
        Tensor
            The 2D FFT of the input tensor with zero-padding.
        """
        pad = 2 * self.n_pix
        if self.use_next_fast_len:
            pad = next_fast_len(pad)
        self._s = (pad, pad)

        if self.padding == "zero":
            pass
        elif self.padding in ["reflect", "circular"]:
            x = F.pad(
                x[None, None], (0, self.n_pix - 1, 0, self.n_pix - 1), mode=self.padding
            ).squeeze()
        elif self.padding == "tile":
            x = torch.tile(x, (2, 2))

        return torch.fft.rfft2(x, self._s)

    def _unpad_fft(self, x: Tensor) -> Tensor:
        """
        Remove padding from the result of a 2D FFT.

        Parameters
        ----------
        x: Tensor
            The input tensor with padding.

        Returns
        -------
        Tensor
            The input tensor without padding.
        """
        return torch.roll(x, (-self._s[0] // 2, -self._s[1] // 2), dims=(-2, -1))[..., : self.n_pix, : self.n_pix] # fmt: skip

    def _unpad_conv2d(self, x: Tensor) -> Tensor:
        """
        Remove padding from the result of a 2D convolution.

        Parameters
        ----------
        x: Tensor
            The input tensor with padding.

        Returns
        -------
        Tensor
            The input tensor without padding.
        """
        return x  # noqa: E501 torch.roll(x, (-self.padding_range * self.ax_kernel.shape[0]//4,-self.padding_range * self.ax_kernel.shape[1]//4), dims = (-2,-1))[..., :self.n_pix, :self.n_pix] #[..., 1:, 1:]

    @property
    def convolution_mode(self):
        """
        Get the convolution mode of the ConvergenceGrid object.

        Returns
        -------
        string
            The convolution mode, either "fft" or "conv2d".
        """
        return self._convolution_mode

    @convolution_mode.setter
    def convolution_mode(self, convolution_mode: str):
        """
        Set the convolution mode of the ConvergenceGrid object.

        Parameters
        ----------
        mode: string
            The convolution mode to be set, either "fft" or "conv2d".
        """
        if convolution_mode == "fft":
            # Create FFTs of kernels
            self.potential_kernel_tilde = self._fft2_padded(self.potential_kernel)
            self.ax_kernel_tilde = self._fft2_padded(self.ax_kernel)
            self.ay_kernel_tilde = self._fft2_padded(self.ay_kernel)
        elif convolution_mode == "conv2d":
            # Drop FFTs of kernels
            self.potential_kernel_tilde = None
            self.ax_kernel_tilde = None
            self.ay_kernel_tilde = None
        else:
            raise ValueError("invalid convolution convolution_mode")

        self._convolution_mode = convolution_mode

    @unpack(3)
    def reduced_deflection_angle(
        self,
        x: Tensor,
        y: Tensor,
        z_s: Tensor,
        z_l,
        x0,
        y0,
        convergence_map,
        *args,
        params: Optional["Packed"] = None,
        **kwargs,
    ) -> tuple[Tensor, Tensor]:
        """
        Compute the deflection angles at the specified positions using the given convergence map.

        Parameters
        ----------
        x: Tensor
            The x-coordinates of the positions to compute the deflection angles for.
        y: Tensor
            The y-coordinates of the positions to compute the deflection angles for.
        z_s: Tensor
            The source redshift.
        params: (Packed, optional)
            A dictionary containing additional parameters.

        Returns
        -------
        tuple[Tensor, Tensor]
            The x and y components of the deflection angles at the specified positions.
        """
        if self.convolution_mode == "fft":
            deflection_angle_x_map, deflection_angle_y_map = self._deflection_angle_fft(
                convergence_map
            )
        else:
            (
                deflection_angle_x_map,
                deflection_angle_y_map,
            ) = self._deflection_angle_conv2d(convergence_map)
        # Scale is distance from center of image to center of pixel on the edge
        scale = self.fov / 2
        deflection_angle_x = interp2d(
            deflection_angle_x_map, (x - x0).view(-1) / scale, (y - y0).view(-1) / scale
        ).reshape(x.shape)
        deflection_angle_y = interp2d(
            deflection_angle_y_map, (x - x0).view(-1) / scale, (y - y0).view(-1) / scale
        ).reshape(x.shape)
        return deflection_angle_x, deflection_angle_y

    def _deflection_angle_fft(self, convergence_map: Tensor) -> tuple[Tensor, Tensor]:
        """
        Compute the deflection angles using the Fast Fourier Transform (FFT) method.

        Parameters
        ----------
        convergence_map: Tensor
            The 2D tensor representing the convergence map.

        Returns
        -------
        tuple[Tensor, Tensor]
            The x and y components of the deflection angles.
        """
        convergence_tilde = self._fft2_padded(convergence_map)
        deflection_angle_x = torch.fft.irfft2(
            convergence_tilde * self.ax_kernel_tilde, self._s
        ).real * (self.pixelscale**2 / pi)
        deflection_angle_y = torch.fft.irfft2(
            convergence_tilde * self.ay_kernel_tilde, self._s
        ).real * (self.pixelscale**2 / pi)
        return self._unpad_fft(deflection_angle_x), self._unpad_fft(deflection_angle_y)

    def _deflection_angle_conv2d(
        self, convergence_map: Tensor
    ) -> tuple[Tensor, Tensor]:
        """
        Compute the deflection angles using the 2D convolution method.

        Parameters
        ----------
        convergence_map: Tensor
            The 2D tensor representing the convergence map.

        Returns
        -------
        tuple[Tensor, Tensor]
            The x and y components of the deflection angles.
        """
        # Use convergence_map as kernel since the kernel is twice as large. Flip since
        # we actually want the cross-correlation.

        2 * self.n_pix
<<<<<<< HEAD
        convergence_map_flipped = convergence_map.flip((-1, -2))[None, None]  
        # F.pad(, ((pad - self.n_pix)//2, (pad - self.n_pix)//2, (pad - self.n_pix)//2, (pad - self.n_pix)//2), mode = self.padding_mode)
=======
        convergence_map_flipped = convergence_map.flip((-1, -2))[
            None, None
        ]  # noqa: E501 F.pad(, ((pad - self.n_pix)//2, (pad - self.n_pix)//2, (pad - self.n_pix)//2, (pad - self.n_pix)//2), mode = self.padding_mode)
>>>>>>> 40fee3eb
        deflection_angle_x = F.conv2d(
            self.ax_kernel[None, None], convergence_map_flipped, padding="same"
        ).squeeze() * (self.pixelscale**2 / pi)
        deflection_angle_y = F.conv2d(
            self.ay_kernel[None, None], convergence_map_flipped, padding="same"
        ).squeeze() * (self.pixelscale**2 / pi)
        return self._unpad_conv2d(deflection_angle_x), self._unpad_conv2d(
            deflection_angle_y
        )

    @unpack(3)
    def potential(
        self,
        x: Tensor,
        y: Tensor,
        z_s: Tensor,
        z_l,
        x0,
        y0,
        convergence_map,
        *args,
        params: Optional["Packed"] = None,
        **kwargs,
    ) -> Tensor:
        """
        Compute the lensing potential at the specified positions using the given convergence map.

        Parameters
        ----------
        x: Tensor
            The x-coordinates of the positions to compute the lensing potential for.
        y: Tensor
            The y-coordinates of the positions to compute the lensing potential for.
        z_s: Tensor
            The source redshift.
        params: (Packed, optional)
            A dictionary containing additional parameters.

        Returns
        -------
        Tensor
            The lensing potential at the specified positions.
        """
        if self.convolution_mode == "fft":
            potential_map = self._potential_fft(convergence_map)
        else:
            potential_map = self._potential_conv2d(convergence_map)

        # Scale is distance from center of image to center of pixel on the edge
        scale = self.fov / 2
        return interp2d(
            potential_map, (x - x0).view(-1) / scale, (y - y0).view(-1) / scale
        ).reshape(x.shape)

    def _potential_fft(self, convergence_map: Tensor) -> Tensor:
        """
        Compute the lensing potential using the Fast Fourier Transform (FFT) method.

        Parameters
        ----------
        convergence_map: Tensor
            The 2D tensor representing the convergence map.

        Returns
        -------
        Tensor
            The lensing potential.
        """
        convergence_tilde = self._fft2_padded(convergence_map)
        potential = torch.fft.irfft2(
            convergence_tilde * self.potential_kernel_tilde, self._s
        ) * (self.pixelscale**2 / pi)
        return self._unpad_fft(potential)

    def _potential_conv2d(self, convergence_map: Tensor) -> Tensor:
        """
        Compute the lensing potential using the 2D convolution method.

        Parameters
        ----------
        convergence_map: Tensor
            The 2D tensor representing the convergence map.

        Returns
        -------
        Tensor
            The lensing potential.
        """
        # Use convergence_map as kernel since the kernel is twice as large. Flip since
        # we actually want the cross-correlation.
        convergence_map_flipped = convergence_map.flip((-1, -2))[None, None]
        potential = F.conv2d(
            self.potential_kernel[None, None], convergence_map_flipped, padding="same"
        ).squeeze() * (self.pixelscale**2 / pi)
        return self._unpad_conv2d(potential)

    @unpack(3)
    def convergence(
        self,
        x: Tensor,
        y: Tensor,
        z_s: Tensor,
        z_l,
        x0,
        y0,
        convergence_map,
        *args,
        params: Optional["Packed"] = None,
        **kwargs,
    ) -> Tensor:
        """
        Compute the convergence at the specified positions. This method is not implemented.

        Parameters
        ----------
        x: Tensor
            The x-coordinates of the positions to compute the convergence for.
        y: Tensor
            The y-coordinates of the positions to compute the convergence for.
        z_s: Tensor
            The source redshift.
        params: (Packed, optional)
            A dictionary containing additional parameters.

        Returns
        -------
        Tensor
            The convergence at the specified positions.

        Raises
        ------
        NotImplementedError
            This method is not implemented.
        """
        return interp2d(
            convergence_map,
            (x - x0).view(-1) / self.fov * 2,
            (y - y0).view(-1) / self.fov * 2,
        ).reshape(x.shape)<|MERGE_RESOLUTION|>--- conflicted
+++ resolved
@@ -340,14 +340,8 @@
         # we actually want the cross-correlation.
 
         2 * self.n_pix
-<<<<<<< HEAD
         convergence_map_flipped = convergence_map.flip((-1, -2))[None, None]  
-        # F.pad(, ((pad - self.n_pix)//2, (pad - self.n_pix)//2, (pad - self.n_pix)//2, (pad - self.n_pix)//2), mode = self.padding_mode)
-=======
-        convergence_map_flipped = convergence_map.flip((-1, -2))[
-            None, None
-        ]  # noqa: E501 F.pad(, ((pad - self.n_pix)//2, (pad - self.n_pix)//2, (pad - self.n_pix)//2, (pad - self.n_pix)//2), mode = self.padding_mode)
->>>>>>> 40fee3eb
+        # noqa: E501 F.pad(, ((pad - self.n_pix)//2, (pad - self.n_pix)//2, (pad - self.n_pix)//2, (pad - self.n_pix)//2), mode = self.padding_mode)
         deflection_angle_x = F.conv2d(
             self.ax_kernel[None, None], convergence_map_flipped, padding="same"
         ).squeeze() * (self.pixelscale**2 / pi)
