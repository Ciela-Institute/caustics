--- conflicted
+++ resolved
@@ -597,18 +597,13 @@
         grad = J.T @ Cinv @ dY
 
     # Hessian
-<<<<<<< HEAD
     if Cinv.ndim == 1:
         hess = J.T @ (J * Cinv.reshape(-1, 1))
     else:
         hess = J.T @ Cinv @ J
-    hess_perturb = L * (torch.diag(hess) + 0.1 * torch.eye(hess.shape[0]))
-=======
-    hess = J.T @ Cinv @ J
     hess_perturb = L * (
         torch.diag(hess) + 0.1 * torch.eye(hess.shape[0], device=hess.device)
     )
->>>>>>> a8ac212f
     hess = hess + hess_perturb
 
     # Step
@@ -656,16 +651,11 @@
         raise ValueError("x and y must having matching batch dimension")
 
     if C is None:
-<<<<<<< HEAD
         C = torch.ones_like(Y)
     if C.ndim == 2:
         Cinv = 1 / C
     else:
         Cinv = torch.linalg.inv(C)
-=======
-        C = torch.eye(Dout, device=X.device).repeat(B, 1, 1)
-    Cinv = torch.linalg.inv(C)
->>>>>>> a8ac212f
 
     v_lm_step = torch.vmap(
         partial(
@@ -680,12 +670,7 @@
     )
     L = L * torch.ones(B, device=X.device)
     for _ in range(max_iter):
-<<<<<<< HEAD
-        Xnew, L, C = v_lm_step(X, Y, Cinv, L, Lup, Ldn, e)
-        print(C)
-=======
         Xnew, L, C = v_lm_step(X, Y, Cinv, L)
->>>>>>> a8ac212f
         if (
             torch.all((Xnew - X).abs() < stopping)
             and torch.sum(L < 1e-2).item() > B / 3
