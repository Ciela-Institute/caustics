--- conflicted
+++ resolved
@@ -1,12 +1,8 @@
-from collections import OrderedDict, defaultdict
+from collections import OrderedDict
 from math import prod
-<<<<<<< HEAD
 from typing import Optional, Union, Callable
-=======
-from typing import Optional, Union
 import functools
 import inspect
->>>>>>> 33cf6eb5
 
 import torch
 import re
@@ -151,15 +147,6 @@
         self._params[name] = Parameter(name=name, parent=self, value=value, shape=shape)
         # __setattr__ inside add_param to catch all uses of this method
         super().__setattr__(name, self._params[name]) 
-<<<<<<< HEAD
-        if getattr(self, name).dynamic:
-            size = prod(shape)
-            self._dynamic_size += size
-            self._n_dynamic += 1
-        else:
-            self._n_static += 1
-=======
->>>>>>> 33cf6eb5
 
     @property
     def n_dynamic(self) -> int:
@@ -287,22 +274,14 @@
                     offset += 1
                 elif isinstance(dynamic_x, Tensor):
                     size = prod(param.shape)
-<<<<<<< HEAD
-                    param_value = dynamic_x[..., offset: offset + size]
-=======
                     param_value = dynamic_x[..., offset: offset + size].reshape(param.shape)
->>>>>>> 33cf6eb5
                     offset += size
                 else:
                     raise ValueError(f"Invalid data type found when unpacking parameters for {self.name}."
                                      f"Expected argument of unpack to be a list/tuple/dict of Tensor, or simply a flattened tensor"
                                      f"but found {type(dynamic_x)}.")
             else: # param is static
-<<<<<<< HEAD
                 param_value = param.value(x)
-=======
-                param_value = param.value
->>>>>>> 33cf6eb5
             if not isinstance(param_value, Tensor):
                 raise ValueError(f"Invalid data type found when unpacking parameters for {self.name}."
                                  f"Argument of unpack must contain Tensor, but found {type(param_value)}")
