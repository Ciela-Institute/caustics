--- conflicted
+++ resolved
@@ -1,9 +1,5 @@
-<<<<<<< HEAD
-__version__ = '0.4.5'
+__version__ = '0.4.6'
 __author__ = "Ciela"
-=======
-__version__ = '0.4.6'
->>>>>>> c496b748
 
 from .constants import *
 from .lenses import *
