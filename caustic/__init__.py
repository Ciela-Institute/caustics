--- conflicted
+++ resolved
@@ -1,9 +1,5 @@
-<<<<<<< HEAD
 __version__ = '0.4.5'
-=======
-__version__ = '0.4.2'
 __author__ = "Ciela"
->>>>>>> d9ca9926
 
 from .constants import *
 from .lenses import *
