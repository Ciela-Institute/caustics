--- conflicted
+++ resolved
@@ -50,11 +50,7 @@
         args: [--prose-wrap=always]
 
   - repo: https://github.com/astral-sh/ruff-pre-commit
-<<<<<<< HEAD
     rev: "v0.2.1"
-=======
-    rev: "v0.1.14"
->>>>>>> 8848a8cd
     hooks:
       - id: ruff
         args: ["--fix", "--show-fixes"]
